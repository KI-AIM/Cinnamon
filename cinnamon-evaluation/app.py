--- conflicted
+++ resolved
@@ -31,7 +31,7 @@
     remove_synthetic_and_difference,
     convert_attributes_to_date,
     extract_and_enrich_utility_metrics,
-    add_resembance_description, 
+    add_resembance_description,
     add_overview_to_config
 )
 
@@ -84,10 +84,10 @@
 
                 if metric.get('visualization_type'):
                     metric_data['visualization_type'] = metric['visualization_type']
-                
+
                 if metric.get('disclaimer'):
                     metric_data['disclaimer'] = metric['disclaimer']
-                    
+
                 if metric.get('parameters'):
                     metric_data['parameters'] = metric['parameters']
 
@@ -631,7 +631,7 @@
     print("Data format:", data_format)
 
     print("Calculating Metrics")
-    metrics_result = None 
+    metrics_result = None
     try:
         if data_format == 'cross-sectional':
             metrics_result = dispatch_metrics(processed_real_data, processed_synthetic_data, evaluation_config,
@@ -799,7 +799,7 @@
 
     except requests.exceptions.RequestException as e:
         print(f"Failed to send final results callback to URL {callback_url}: {e}", file=sys.stderr)
-        pass 
+        pass
 
     except Exception as e:
          print(f"Unexpected error preparing or sending final results callback to URL {callback_url}: {e}", file=sys.stderr)
@@ -926,7 +926,6 @@
     return jsonify({'message': 'Callback function called', 'session_key': session_key}), 200
 
 
-<<<<<<< HEAD
 def send_callback_error(callback_url, session_key, error_message, error_code, error_details=None):
     """
     Sends error messages to the provided callback URL as a JSON payload.
@@ -949,7 +948,7 @@
     # Prepare the JSON payload according to the ErrorRequest structure
     payload = {
         "type": "about:blank",  # Default value as per ErrorRequest
-        "timestamp": datetime.now().isoformat(timespec='milliseconds') + 'Z',  
+        "timestamp": datetime.now().isoformat(timespec='milliseconds') + 'Z',
         "errorCode": error_code,
         "errorMessage": error_message,
         "errorDetails": error_details
@@ -969,7 +968,6 @@
         print(f"Failed to send error to callback URL: {e}")
 
 
-=======
 @app.route('/actuator/health', methods=['GET'])
 def health_check():
     """
@@ -980,7 +978,6 @@
     """
     status = {"status": "UP"}
     return jsonify(status), 200
->>>>>>> db7de132
 
 
 if __name__ == '__main__':
