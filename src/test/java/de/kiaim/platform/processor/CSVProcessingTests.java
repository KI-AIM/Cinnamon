package de.kiaim.platform.processor;

import de.kiaim.platform.PlatformApplication;
import de.kiaim.platform.TestModelHelper;
import de.kiaim.platform.model.DataSet;
import de.kiaim.platform.model.data.configuration.DataScale;
import de.kiaim.platform.model.file.FileConfiguration;
import de.kiaim.platform.model.TransformationResult;
import de.kiaim.platform.model.data.*;
import de.kiaim.platform.model.data.configuration.ColumnConfiguration;
import de.kiaim.platform.model.data.configuration.DataConfiguration;
import org.junit.jupiter.api.Test;
import org.junit.jupiter.api.extension.ExtendWith;
import org.springframework.beans.factory.annotation.Autowired;
import org.springframework.boot.test.context.SpringBootTest;
import org.springframework.test.context.ActiveProfiles;
import org.springframework.test.context.junit.jupiter.SpringExtension;

import java.io.ByteArrayInputStream;
import java.io.InputStream;
import java.nio.charset.StandardCharsets;
import java.time.LocalDate;
import java.util.ArrayList;
import java.util.List;

import static org.junit.jupiter.api.Assertions.assertDoesNotThrow;
import static org.junit.jupiter.api.Assertions.assertEquals;

@ExtendWith(SpringExtension.class)
@SpringBootTest(classes = PlatformApplication.class)
@ActiveProfiles("test")
public class CSVProcessingTests {

    @Autowired
    CsvProcessor csvProcessor;


    @Test
    void testReadMethodOfCsvProcessor() {
        String csvData =
                """
               650390,Tonisha Swift,1975-05-08,no,303.23 €
               208589,Wilson Maggio,1994-02-28,no,23623.18 €
               452159,Bill Hintz,1987-05-17,no,38.41 €
               730160,"Heathcote, Nelia",1959-02-03,yes,21.01 €
               614164,Ms. Chester Keebler,1982-02-20,no,158.79 €
                """.trim();
        FileConfiguration fileConfiguration = TestModelHelper.generateFileConfigurationCsv(false);

        DataConfiguration config = getDataConfiguration();

        InputStream stream = new ByteArrayInputStream(csvData.getBytes(StandardCharsets.UTF_8));
        TransformationResult actualResult = assertDoesNotThrow(
                () -> csvProcessor.read(stream, fileConfiguration, config));

        TransformationResult expectedResult = testReadMethodOfCsvProcessor_getExpectedTransformationResult();

        assertEquals(actualResult, expectedResult);
    }

    @Test
    void testReadMethodOfCsvProcessorWithHeader() {
        String csvData =
                """
               id,name,birthdate,smoker,price
               650390,Tonisha Swift,1975-05-08,no,303.23 €
               208589,Wilson Maggio,1994-02-28,no,23623.18 €
               452159,Bill Hintz,1987-05-17,no,38.41 €
               730160,"Heathcote, Nelia",1959-02-03,yes,21.01 €
               614164,Ms. Chester Keebler,1982-02-20,no,158.79 €
                """.trim();
        FileConfiguration fileConfiguration = TestModelHelper.generateFileConfigurationCsv();

        DataConfiguration config = getDataConfiguration();

        InputStream stream = new ByteArrayInputStream(csvData.getBytes(StandardCharsets.UTF_8));
        TransformationResult actualResult = assertDoesNotThrow(
                () -> csvProcessor.read(stream, fileConfiguration, config));

        TransformationResult expectedResult = testReadMethodOfCsvProcessor_getExpectedTransformationResult();

        assertEquals(actualResult, expectedResult);
    }


    private TransformationResult testReadMethodOfCsvProcessor_getExpectedTransformationResult() {
        List<DataRow> dataRows =
            List.of(
                new DataRow(List.of(
                        new IntegerData(650390),
                        new StringData("Tonisha Swift"),
                        new DateData(LocalDate.parse("1975-05-08")),
                        new BooleanData(false),
                        new StringData("303.23 €")
                )),
                new DataRow(List.of(
                        new IntegerData(208589),
                        new StringData("Wilson Maggio"),
                        new DateData(LocalDate.parse("1994-02-28")),
                        new BooleanData(false),
                        new StringData("23623.18 €")
                )),
                new DataRow(List.of(
                        new IntegerData(452159),
                        new StringData("Bill Hintz"),
                        new DateData(LocalDate.parse("1987-05-17")),
                        new BooleanData(false),
                        new StringData("38.41 €")
                )),
                new DataRow(List.of(
                        new IntegerData(730160),
                        new StringData("Heathcote, Nelia"),
                        new DateData(LocalDate.parse("1959-02-03")),
                        new BooleanData(true),
                        new StringData("21.01 €")
                )),
                new DataRow(List.of(
                        new IntegerData(614164),
                        new StringData("Ms. Chester Keebler"),
                        new DateData(LocalDate.parse("1982-02-20")),
                        new BooleanData(false),
                        new StringData("158.79 €")
                ))
            );

        DataConfiguration dataConfiguration = getDataConfiguration();

        DataSet dataSet = new DataSet(dataRows, dataConfiguration);

        return new TransformationResult(dataSet, new ArrayList<>());
    }


    @Test
    void testEstimation() {
        String csvData =
                """
               650390,Tonisha Swift,1975-05-08,no,303.23 €
               208589,Wilson Maggio,1994-02-28,no,23623.18 €
               452159,Bill Hintz,1987-05-17,no,38.41 €
               730160,Nelia Heathcote,1959-02-03,yes,21.01 €
               614164,Ms. Chester Keebler,1982-02-20,no,158.79 €
                """.trim();
        FileConfiguration fileConfiguration = TestModelHelper.generateFileConfigurationCsv(false);


        InputStream stream = new ByteArrayInputStream(csvData.getBytes(StandardCharsets.UTF_8));
        DataConfiguration actualConfiguration = csvProcessor.estimateDatatypes(stream, fileConfiguration);

        DataConfiguration expectedConfiguration = getDataConfiguration();

        List<DataType> expectedDatatypes = expectedConfiguration.getDataTypes();
        List<DataType> actualDatatypes = actualConfiguration.getDataTypes();

        assertEquals(expectedDatatypes, actualDatatypes);
    }

    @Test
    void testEstimationHeaders() {
        String csvData =
                """
               id,name,birthdate,smoker,price
               650390,Tonisha Swift,1975-05-08,no,303.23 €
               208589,Wilson Maggio,1994-02-28,no,23623.18 €
               452159,Bill Hintz,1987-05-17,no,38.41 €
               730160,Nelia Heathcote,1959-02-03,yes,21.01 €
               614164,Ms. Chester Keebler,1982-02-20,no,158.79 €
                """.trim();
        FileConfiguration fileConfiguration = TestModelHelper.generateFileConfigurationCsv();

        InputStream stream = new ByteArrayInputStream(csvData.getBytes(StandardCharsets.UTF_8));
        DataConfiguration actualConfiguration = csvProcessor.estimateDatatypes(stream, fileConfiguration);

        DataConfiguration expectedConfiguration = getDataConfiguration();

        assertEquals(expectedConfiguration, actualConfiguration);
    }



    private static DataConfiguration getDataConfiguration() {
        DataConfiguration config = new DataConfiguration();

        ColumnConfiguration column1 = new ColumnConfiguration(
                0, "id", DataType.INTEGER, DataScale.INTERVAL, new ArrayList<>()
        );

        ColumnConfiguration column2 = new ColumnConfiguration(
                1, "name", DataType.STRING, DataScale.NOMINAL, new ArrayList<>()
        );

        ColumnConfiguration column3 = new ColumnConfiguration(
<<<<<<< HEAD
                2, "birthdate", DataType.DATE, DataScale.INTERVAL, new ArrayList<>()
=======
                2, "birthdate", DataType.DATE, DataScale.DATE, new ArrayList<>()
>>>>>>> 5051afc5
        );

        ColumnConfiguration column4 = new ColumnConfiguration(
                3, "smoker", DataType.BOOLEAN, DataScale.NOMINAL, new ArrayList<>()
        );

        ColumnConfiguration column5 = new ColumnConfiguration(
                4, "price", DataType.STRING, DataScale.NOMINAL, new ArrayList<>()
        );

        config.setConfigurations(List.of(column1, column2, column3, column4, column5));
        return config;
    }
}<|MERGE_RESOLUTION|>--- conflicted
+++ resolved
@@ -190,11 +190,7 @@
         );
 
         ColumnConfiguration column3 = new ColumnConfiguration(
-<<<<<<< HEAD
-                2, "birthdate", DataType.DATE, DataScale.INTERVAL, new ArrayList<>()
-=======
                 2, "birthdate", DataType.DATE, DataScale.DATE, new ArrayList<>()
->>>>>>> 5051afc5
         );
 
         ColumnConfiguration column4 = new ColumnConfiguration(
