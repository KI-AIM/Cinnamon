--- conflicted
+++ resolved
@@ -130,23 +130,15 @@
                                    [syntheticSeriesLabel]="syntheticDisplayName"></app-chart-density>
             </ng-container>
             <ng-container *ngIf="graphType === 'histogram' && isContinuous()">
-<<<<<<< HEAD
                 <app-chart-frequency [colorScheme]="pageData.projectSettings.metricConfiguration.colorScheme"
-=======
-                <app-chart-frequency [colorScheme]="mc.metricConfiguration.colorScheme"
                                      [columnConfiguration]="attributeStatistics.attribute_information"
->>>>>>> 7374ed0d
                                      [data]="attributeStatistics.plot.histogram!" [limit]="null"
                                      [originalSeriesLabel]="originalDisplayName" [simple]="true"
                                      [syntheticSeriesLabel]="syntheticDisplayName"></app-chart-frequency>
             </ng-container>
             <ng-container *ngIf="graphType === 'frequency' && !isContinuous()">
-<<<<<<< HEAD
                 <app-chart-frequency [colorScheme]="pageData.projectSettings.metricConfiguration.colorScheme"
-=======
-                <app-chart-frequency [colorScheme]="mc.metricConfiguration.colorScheme"
                                      [columnConfiguration]="attributeStatistics.attribute_information"
->>>>>>> 7374ed0d
                                      [data]="attributeStatistics.plot.frequency_plot!" [limit]="null"
                                      [originalSeriesLabel]="originalDisplayName" [simple]="true"
                                      [syntheticSeriesLabel]="syntheticDisplayName"></app-chart-frequency>
