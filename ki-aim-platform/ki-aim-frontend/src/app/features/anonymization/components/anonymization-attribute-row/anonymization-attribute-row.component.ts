--- conflicted
+++ resolved
@@ -116,15 +116,10 @@
      * validity check of the form
      */
     updateForm() {
-<<<<<<< HEAD
         setTimeout(() => {
             this.form.updateValueAndValidity();
             this.form.controls[this.formElements.interval.name].updateValueAndValidity();
         });
-=======
-        this.form.updateValueAndValidity();
-        console.log("on Update attribute protection", this.anonymizationRowConfiguration.attributeProtection);
->>>>>>> a7cf7937
     }
 
     /**
