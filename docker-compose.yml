networks:
    data-management-network:
    synthetization-network:
    anonymization-network:
    evaluation-network:

services:
    cinnamon-db:
        image: postgres:16.2-alpine
        container_name: cinnamon-db
        restart: unless-stopped
        networks:
            - data-management-network
        environment:
<<<<<<< HEAD
            - POSTGRES_DB=ki_aim_db
            - POSTGRES_USER=ki_aim_user
=======
            # Has to match the datasource settings of the cinnamon-platform container
            - POSTGRES_DB=cinnamon_db
            - POSTGRES_USER=cinnamon_user
>>>>>>> 25642762
            - POSTGRES_PASSWORD=changeme
#        volumes:
#            - ./volumes/cinnamon-db/data:/var/lib/postgresql/data
    cinnamon-platform:
        image: cinnamon-platform:0.0.1
        build:
            context: ./
            dockerfile: ./cinnamon-platform/Dockerfile
        container_name: cinnamon-platform
        restart: unless-stopped
        ports:
            - "127.0.0.1:8080:8080"
            - "127.0.0.1:9000:8000"
        volumes:
            - ~/.m2:/root/.m2
        networks:
            - data-management-network
            - synthetization-network
            - anonymization-network
            - evaluation-network
        environment:
<<<<<<< HEAD
=======
            # Datasource has to match with the configuration of the cinnamon-db container
>>>>>>> 25642762
            SPRING_DATASOURCE_PASSWORD: changeme
            SPRING_DATASOURCE_URL: jdbc:postgresql://cinnamon-db:5432/cinnamon_db
            SPRING.DATASOURCE.USERNAME: cinnamon_user

            # Anonymization
            CINNAMON.EXTERNAL-SERVER.0.CALLBACK-HOST: cinnamon-platform
            CINNAMON.EXTERNAL-SERVER.0.URL-SERVER: http://cinnamon-anonymization:8080
            # Synthetization
            CINNAMON.EXTERNAL-SERVER.1.CALLBACK-HOST: cinnamon-platform
            CINNAMON.EXTERNAL-SERVER.1.URL-SERVER: http://cinnamon-synthetization:5000
            # Evaluation
            CINNAMON.EXTERNAL-SERVER.2.CALLBACK-HOST: cinnamon-platform
            CINNAMON.EXTERNAL-SERVER.2.URL-SERVER: http://cinnamon-evaluation:5010

            CINNAMON.EXTERNAL-SERVER.3.CALLBACK-HOST: cinnamon-platform
            CINNAMON.EXTERNAL-SERVER.3.URL-SERVER: http://cinnamon-risk-assessment:8000
        depends_on:
<<<<<<< HEAD
            - ki-aim-db
    ki-aim-synthetization:
        build:
            context: ./ki-aim-synthetization
            dockerfile: Dockerfile
        container_name: ki-aim-synthetization
        restart: always
=======
            - cinnamon-db
    cinnamon-synthetization:
        image: synthetization_module
        container_name: cinnamon-synthetization
        restart: unless-stopped
>>>>>>> 25642762
        ports:
            - "127.0.0.1:5000:5000"
        networks:
            - synthetization-network
<<<<<<< HEAD
    ki-aim-evaluation:
        build:
            context: ./ki-aim-evaluation
            dockerfile: Dockerfile
        container_name: ki-aim-evaluation
        restart: always
=======
    cinnamon-evaluation:
        image: evaluation_module
        container_name: cinnamon-evaluation
        restart: unless-stopped
>>>>>>> 25642762
        ports:
            - "127.0.0.1:5010:5010"
        networks:
            - evaluation-network
    cinnamon-risk-assessment:
        image: risk_assessment_module
        container_name: cinnamon-risk-assessment
        restart: unless-stopped
        ports:
#            - "8000:8000"
            - "127.0.0.1:8000:8000"
        networks:
            - evaluation-network
    cinnamon-anonymization:
        image: cinnamon-anonymization
        build:
            context: ./
            dockerfile: ./cinnamon-anonymization/Dockerfile
        container_name: cinnamon-anonymization
        restart: unless-stopped
        ports:
            - "127.0.0.1:8081:8080"
            - "127.0.0.1:9001:8000"
        networks:
            - anonymization-network
        volumes:
            - ~/.m2:/root/.m2<|MERGE_RESOLUTION|>--- conflicted
+++ resolved
@@ -12,14 +12,9 @@
         networks:
             - data-management-network
         environment:
-<<<<<<< HEAD
-            - POSTGRES_DB=ki_aim_db
-            - POSTGRES_USER=ki_aim_user
-=======
             # Has to match the datasource settings of the cinnamon-platform container
             - POSTGRES_DB=cinnamon_db
             - POSTGRES_USER=cinnamon_user
->>>>>>> 25642762
             - POSTGRES_PASSWORD=changeme
 #        volumes:
 #            - ./volumes/cinnamon-db/data:/var/lib/postgresql/data
@@ -41,10 +36,7 @@
             - anonymization-network
             - evaluation-network
         environment:
-<<<<<<< HEAD
-=======
             # Datasource has to match with the configuration of the cinnamon-db container
->>>>>>> 25642762
             SPRING_DATASOURCE_PASSWORD: changeme
             SPRING_DATASOURCE_URL: jdbc:postgresql://cinnamon-db:5432/cinnamon_db
             SPRING.DATASOURCE.USERNAME: cinnamon_user
@@ -62,38 +54,25 @@
             CINNAMON.EXTERNAL-SERVER.3.CALLBACK-HOST: cinnamon-platform
             CINNAMON.EXTERNAL-SERVER.3.URL-SERVER: http://cinnamon-risk-assessment:8000
         depends_on:
-<<<<<<< HEAD
-            - ki-aim-db
-    ki-aim-synthetization:
-        build:
-            context: ./ki-aim-synthetization
-            dockerfile: Dockerfile
-        container_name: ki-aim-synthetization
-        restart: always
-=======
             - cinnamon-db
     cinnamon-synthetization:
-        image: synthetization_module
+        image: cinnamon-synthetization
+        build:
+            context: ./cinnamon-synthetization
+            dockerfile: Dockerfile
         container_name: cinnamon-synthetization
         restart: unless-stopped
->>>>>>> 25642762
         ports:
             - "127.0.0.1:5000:5000"
         networks:
             - synthetization-network
-<<<<<<< HEAD
-    ki-aim-evaluation:
+    cinnamon-evaluation:
+        image: cinnamon-evaluation
         build:
-            context: ./ki-aim-evaluation
+            context: ./cinnamon-evaluation
             dockerfile: Dockerfile
-        container_name: ki-aim-evaluation
-        restart: always
-=======
-    cinnamon-evaluation:
-        image: evaluation_module
         container_name: cinnamon-evaluation
         restart: unless-stopped
->>>>>>> 25642762
         ports:
             - "127.0.0.1:5010:5010"
         networks:
