package de.kiaim.platform.processor;

import de.kiaim.platform.PlatformApplication;
import de.kiaim.platform.TestModelHelper;
import de.kiaim.platform.model.*;
import de.kiaim.platform.model.data.*;
import de.kiaim.platform.model.data.configuration.*;
import de.kiaim.platform.model.file.FileConfiguration;
import org.junit.jupiter.api.Test;
import org.junit.jupiter.api.extension.ExtendWith;
import org.springframework.beans.factory.annotation.Autowired;
import org.springframework.boot.test.context.SpringBootTest;
import org.springframework.test.context.ActiveProfiles;
import org.springframework.test.context.junit.jupiter.SpringExtension;

import java.io.ByteArrayInputStream;
import java.io.InputStream;
import java.nio.charset.StandardCharsets;
import java.time.LocalDate;
import java.time.LocalDateTime;
import java.time.LocalTime;
import java.util.ArrayList;
import java.util.List;

import static org.junit.jupiter.api.Assertions.assertDoesNotThrow;
import static org.junit.jupiter.api.Assertions.assertEquals;

@ExtendWith(SpringExtension.class)
@SpringBootTest(classes = PlatformApplication.class)
@ActiveProfiles("test")
public class DataTransformationTests {
    @Autowired
    CsvProcessor csvProcessor;

    @Test
    void testDataProcessingAndFindMissingValues() {
        String csvData = """
                Hello,1
                This,2
                is,3
                N/A,4
                a,5
                null,6
                test,7
                for,8
                NaN,9
                missing,10
                values,11
                ,12
                """;
        FileConfiguration fileConfiguration = TestModelHelper.generateFileConfigurationCsv(false);

        DataConfiguration config = new DataConfiguration();

        config.setConfigurations(
                List.of(
                    new ColumnConfiguration(
                            0, "test", DataType.STRING, DataScale.NOMINAL, new ArrayList<>()
                    ),
                    new ColumnConfiguration(
                            1, "index", DataType.INTEGER, DataScale.INTERVAL, new ArrayList<>()
                    )
                )
        );

        InputStream stream = new ByteArrayInputStream(csvData.getBytes(StandardCharsets.UTF_8));
        TransformationResult actualResult = assertDoesNotThrow(
                () -> csvProcessor.read(stream, fileConfiguration, config));

        TransformationResult expectedResult = testDataProcessingAndFindMissingValues_expectedTransformationResult();

        assertEquals(actualResult, expectedResult);

    }

    private TransformationResult testDataProcessingAndFindMissingValues_expectedTransformationResult() {
        List<DataRow> dataRows =
                List.of(
                        new DataRow(List.of(
                                new StringData("Hello"),
                                new IntegerData(1)
                        )),
                        new DataRow(List.of(
                                new StringData("This"),
                                new IntegerData(2)
                        )),
                        new DataRow(List.of(
                                new StringData("is"),
                                new IntegerData(3)
                        )),
                        new DataRow(List.of(
                                new StringData("a"),
                                new IntegerData(5)
                        )),
                        new DataRow(List.of(
                                new StringData("test"),
                                new IntegerData(7)
                        )),
                        new DataRow(List.of(
                                new StringData("for"),
                                new IntegerData(8)
                        )),
                        new DataRow(List.of(
                                new StringData("missing"),
                                new IntegerData(10)
                        )),
                        new DataRow(List.of(
                                new StringData("values"),
                                new IntegerData(11)
                        ))
                );

        DataConfiguration dataConfiguration = new DataConfiguration();
        dataConfiguration.setConfigurations(List.of(
            new ColumnConfiguration(0, "test", DataType.STRING, DataScale.NOMINAL, new ArrayList<>()),
            new ColumnConfiguration(1, "index", DataType.INTEGER, DataScale.INTERVAL, new ArrayList<>())
        ));

        DataSet dataSet = new DataSet(dataRows, dataConfiguration);

        List<DataRowTransformationError> dataRowTransformationErrors =
            List.of(
                    new DataRowTransformationError(
                            3,
                            List.of("N/A", "4"),
                            List.of(new DataTransformationError(0, TransformationErrorType.MISSING_VALUE))
                    ),
                    new DataRowTransformationError(
                            5,
                            List.of("null", "6"),
                            List.of(new DataTransformationError(0, TransformationErrorType.MISSING_VALUE))
                    ),
                    new DataRowTransformationError(
                            8,
                            List.of("NaN", "9"),
                            List.of(new DataTransformationError(0, TransformationErrorType.MISSING_VALUE))
                    ),
                    new DataRowTransformationError(
                            11,
                            List.of("", "12"),
                            List.of(new DataTransformationError(0, TransformationErrorType.MISSING_VALUE))
                    )
            );
        return new TransformationResult(dataSet, dataRowTransformationErrors);
    }

    @Test
    void testDataProcessingAndDateFormatter() {
        String csvData =
                """
               1975-05-08
               1994-02-28
               28.03.1239
               1959-02-03
               1982-02-20
                """.trim();
        FileConfiguration fileConfiguration = TestModelHelper.generateFileConfigurationCsv(false);

        DateFormatConfiguration dateFormatConfiguration = new DateFormatConfiguration();
        dateFormatConfiguration.setDateFormatter("yyyy-MM-dd");

        DataConfiguration config = new DataConfiguration();

        config.addColumnConfiguration(
                new ColumnConfiguration(
<<<<<<< HEAD
                        0, "date", DataType.DATE, DataScale.INTERVAL, List.of(dateFormatConfiguration)
=======
                        0, "date", DataType.DATE, DataScale.DATE, List.of(dateFormatConfiguration)
>>>>>>> 5051afc5
                )
        );

        InputStream stream = new ByteArrayInputStream(csvData.getBytes(StandardCharsets.UTF_8));
        TransformationResult actualResult = assertDoesNotThrow(
                () -> csvProcessor.read(stream, fileConfiguration, config));
        TransformationResult expectedResult = testDataProcessingAndDateFormatter_expectedResult();

        assertEquals(actualResult, expectedResult);
    }

    private TransformationResult testDataProcessingAndDateFormatter_expectedResult() {
        List<DataRow> dataRows =
                List.of(
                        new DataRow(List.of(
                                new DateData(LocalDate.parse("1975-05-08"))
                        )),
                        new DataRow(List.of(
                                new DateData(LocalDate.parse("1994-02-28"))
                        )),
                        new DataRow(List.of(
                                new DateData(LocalDate.parse("1959-02-03"))
                        )),
                        new DataRow(List.of(
                                new DateData(LocalDate.parse("1982-02-20"))
                        ))
                );

        DateFormatConfiguration dateFormatConfiguration = new DateFormatConfiguration();
        dateFormatConfiguration.setDateFormatter("yyyy-MM-dd");

        DataConfiguration dataConfiguration = new DataConfiguration();
        dataConfiguration.setConfigurations(List.of(
<<<<<<< HEAD
                new ColumnConfiguration(0, "date", DataType.DATE, DataScale.INTERVAL, List.of(dateFormatConfiguration))
=======
                new ColumnConfiguration(0, "date", DataType.DATE, DataScale.DATE, List.of(dateFormatConfiguration))
>>>>>>> 5051afc5
        ));

        DataSet dataSet = new DataSet(dataRows, dataConfiguration);

        List<DataRowTransformationError> dataRowTransformationErrors =
                List.of(
                        new DataRowTransformationError(
                                2,
                                List.of("28.03.1239"),
                                List.of(new DataTransformationError(0, TransformationErrorType.FORMAT_ERROR))
                        )
                );
        return new TransformationResult(dataSet, dataRowTransformationErrors);
    }

    @Test
    void testDataProcessingAndDateRange() {
        String csvData =
                """
               2000-01-01
               2000-01-02
               2000-12-31
               2001-01-01
                """.trim();
        FileConfiguration fileConfiguration = TestModelHelper.generateFileConfigurationCsv(false);

        RangeConfiguration rangeConfiguration = new RangeConfiguration(new DateData(LocalDate.of(2000, 1, 2)),
                                                                       new DateData(LocalDate.of(2000, 12, 31))
        );

        DataConfiguration config = new DataConfiguration();

        config.addColumnConfiguration(
                new ColumnConfiguration(
                        0, "date", DataType.DATE, DataScale.INTERVAL, List.of(rangeConfiguration)
                )
        );

        InputStream stream = new ByteArrayInputStream(csvData.getBytes(StandardCharsets.UTF_8));
        TransformationResult actualResult = csvProcessor.read(stream, fileConfiguration, config);
        TransformationResult expectedResult = testDataProcessingAndDateRange_expectedResult();

        assertEquals(actualResult, expectedResult);
    }

    private TransformationResult testDataProcessingAndDateRange_expectedResult() {
        List<DataRow> dataRows = List.of(
                new DataRow(List.of(
                        new DateData(LocalDate.parse("2000-01-02"))
                )),
                new DataRow(List.of(
                        new DateData(LocalDate.parse("2000-12-31"))
                ))
        );

        RangeConfiguration rangeConfiguration = new RangeConfiguration(new DateData(LocalDate.of(2000, 1, 2)),
                                                                       new DateData(LocalDate.of(2000, 12, 31))
        );

        DataConfiguration dataConfiguration = new DataConfiguration();
        dataConfiguration.setConfigurations(List.of(
                new ColumnConfiguration(0, "date", DataType.DATE, DataScale.INTERVAL, List.of(rangeConfiguration))
        ));

        DataSet dataSet = new DataSet(dataRows, dataConfiguration);

        List<DataRowTransformationError> dataRowTransformationErrors =
                List.of(
                        new DataRowTransformationError(
                                0,
                                List.of("2000-01-01"),
                                List.of(new DataTransformationError(0, TransformationErrorType.VALUE_NOT_IN_RANGE))
                        ),
                        new DataRowTransformationError(
                                3,
                                List.of("2001-01-01"),
                                List.of(new DataTransformationError(0, TransformationErrorType.VALUE_NOT_IN_RANGE))
                        )
                );
        return new TransformationResult(dataSet, dataRowTransformationErrors);
    }

    @Test
    void testDataProcessingAndDateTimeFormatter() {
        String csvData =
                """
               1975-05-08T02:32:23
               1994-02-28T12:42:42
               1239-03-28T05:23:42
               1959-02-03T13:01:52
               1982-02-20T2321:24:34018
                """.trim();
        FileConfiguration fileConfiguration = TestModelHelper.generateFileConfigurationCsv(false);

        DateTimeFormatConfiguration dateTimeFormatConfiguration = new DateTimeFormatConfiguration("yyyy-MM-dd'T'HH:mm:ss");

        DataConfiguration config = new DataConfiguration();

        config.addColumnConfiguration(
                new ColumnConfiguration(
<<<<<<< HEAD
                        0, "date-time", DataType.DATE_TIME, DataScale.INTERVAL, List.of(dateTimeFormatConfiguration)
=======
                        0, "date-time", DataType.DATE_TIME, DataScale.DATE, List.of(dateTimeFormatConfiguration)
>>>>>>> 5051afc5
                )
        );

        InputStream stream = new ByteArrayInputStream(csvData.getBytes(StandardCharsets.UTF_8));
        TransformationResult actualResult = assertDoesNotThrow(
                () -> csvProcessor.read(stream, fileConfiguration, config));
        TransformationResult expectedResult = testDataProcessingAndDateTimeFormatter_expectedResult();

        assertEquals(actualResult, expectedResult);
    }

    private TransformationResult testDataProcessingAndDateTimeFormatter_expectedResult() {
        List<DataRow> dataRows =
                List.of(
                        new DataRow(List.of(
                                new DateTimeData(LocalDateTime.parse("1975-05-08T02:32:23"))
                        )),
                        new DataRow(List.of(
                                new DateTimeData(LocalDateTime.parse("1994-02-28T12:42:42"))
                        )),
                        new DataRow(List.of(
                                new DateTimeData(LocalDateTime.parse("1239-03-28T05:23:42"))
                        )),
                        new DataRow(List.of(
                                new DateTimeData(LocalDateTime.parse("1959-02-03T13:01:52"))
                        ))
                );

        DateTimeFormatConfiguration dateTimeFormatConfiguration = new DateTimeFormatConfiguration();
        dateTimeFormatConfiguration.setDateTimeFormatter("yyyy-MM-dd'T'HH:mm:ss");

        DataConfiguration dataConfiguration = new DataConfiguration();
        dataConfiguration.setConfigurations(List.of(
<<<<<<< HEAD
                new ColumnConfiguration(0, "date-time", DataType.DATE_TIME, DataScale.INTERVAL, List.of(dateTimeFormatConfiguration))
=======
                new ColumnConfiguration(0, "date-time", DataType.DATE_TIME, DataScale.DATE, List.of(dateTimeFormatConfiguration))
>>>>>>> 5051afc5
        ));

        DataSet dataSet = new DataSet(dataRows, dataConfiguration);

        List<DataRowTransformationError> dataRowTransformationErrors =
                List.of(
                        new DataRowTransformationError(
                                4,
                                List.of("1982-02-20T2321:24:34018"),
                                List.of(new DataTransformationError(0, TransformationErrorType.FORMAT_ERROR))
                        )
                );
        return new TransformationResult(dataSet, dataRowTransformationErrors);
    }

    @Test
    void testDataProcessingAndDateTimeRange() {
        String csvData =
                """
               2000-01-01T12:31:30
               2000-01-01T12:31:31
               2000-12-31T12:31:31
               2000-12-31T12:31:32
                """.trim();
        FileConfiguration fileConfiguration = TestModelHelper.generateFileConfigurationCsv(false);

        RangeConfiguration rangeConfiguration = new RangeConfiguration(new DateTimeData(LocalDateTime.of(2000, 1, 1, 12, 31, 31)), new DateTimeData(LocalDateTime.of(2000, 12, 31, 12, 31, 31)));

        DataConfiguration config = new DataConfiguration();

        config.addColumnConfiguration(
                new ColumnConfiguration(
                        0, "date-time", DataType.DATE_TIME, DataScale.INTERVAL, List.of(rangeConfiguration)
                )
        );

        InputStream stream = new ByteArrayInputStream(csvData.getBytes(StandardCharsets.UTF_8));
        TransformationResult actualResult = csvProcessor.read(stream, fileConfiguration, config);
        TransformationResult expectedResult = testDataProcessingAndDateTimeRange_expectedResult();

        assertEquals(actualResult, expectedResult);
    }

    private TransformationResult testDataProcessingAndDateTimeRange_expectedResult() {
        List<DataRow> dataRows = List.of(
                new DataRow(List.of(
                        new DateTimeData(LocalDateTime.parse("2000-01-01T12:31:31"))
                )),
                new DataRow(List.of(
                        new DateTimeData(LocalDateTime.parse("2000-12-31T12:31:31"))
                ))
        );

        RangeConfiguration rangeConfiguration = new RangeConfiguration(
                new DateTimeData(LocalDateTime.of(2000, 1, 1, 12, 31, 31)),
                new DateTimeData(LocalDateTime.of(2000, 12, 31, 12, 31, 31))
        );

        DataConfiguration dataConfiguration = new DataConfiguration();
        dataConfiguration.setConfigurations(List.of(
                new ColumnConfiguration(0, "date-time", DataType.DATE_TIME, DataScale.INTERVAL, List.of(rangeConfiguration))
        ));

        DataSet dataSet = new DataSet(dataRows, dataConfiguration);

        List<DataRowTransformationError> dataRowTransformationErrors =
                List.of(
                        new DataRowTransformationError(
                                0,
                                List.of("2000-01-01T12:31:30"),
                                List.of(new DataTransformationError(0, TransformationErrorType.VALUE_NOT_IN_RANGE))
                        ),
                        new DataRowTransformationError(
                                3,
                                List.of("2000-12-31T12:31:32"),
                                List.of(new DataTransformationError(0, TransformationErrorType.VALUE_NOT_IN_RANGE))
                        )
                );
        return new TransformationResult(dataSet, dataRowTransformationErrors);
    }

    @Test
    void testDataProcessingAndStringPattern() {
        String csvData =
                """
                A124.21
                V321.23
                X421.23
                C531.12
                Wrong pattern
                """.trim();
        FileConfiguration fileConfiguration = TestModelHelper.generateFileConfigurationCsv(false);

        DataConfiguration config = new DataConfiguration();
        StringPatternConfiguration stringPatternConfiguration = new StringPatternConfiguration("[A-Z]\\d{3}[.]\\d{2}");

        config.addColumnConfiguration(
                new ColumnConfiguration(
                        0, "string-pattern", DataType.STRING, DataScale.NOMINAL, List.of(stringPatternConfiguration)
                )
        );

        InputStream stream = new ByteArrayInputStream(csvData.getBytes(StandardCharsets.UTF_8));
        TransformationResult actualResult = assertDoesNotThrow(
                () -> csvProcessor.read(stream, fileConfiguration, config));
        TransformationResult expectedResult = testDataProcessingAndStringPattern_expectedResult();

        assertEquals(actualResult, expectedResult);
    }

    private TransformationResult testDataProcessingAndStringPattern_expectedResult() {
        List<DataRow> dataRows =
                List.of(
                        new DataRow(List.of(
                                new StringData("A124.21")
                        )),
                        new DataRow(List.of(
                                new StringData("V321.23")
                        )),
                        new DataRow(List.of(
                                new StringData("X421.23")
                        )),
                        new DataRow(List.of(
                                new StringData("C531.12")
                        ))
                );

        DataConfiguration dataConfiguration = new DataConfiguration();
        StringPatternConfiguration stringPatternConfiguration = new StringPatternConfiguration("[A-Z]\\d{3}[.]\\d{2}");

        dataConfiguration.setConfigurations(List.of(
                new ColumnConfiguration(0, "string-pattern", DataType.STRING, DataScale.NOMINAL, List.of(stringPatternConfiguration))
        ));

        DataSet dataSet = new DataSet(dataRows, dataConfiguration);

        List<DataRowTransformationError> dataRowTransformationErrors =
                List.of(
                        new DataRowTransformationError(
                                4,
                                List.of("Wrong pattern"),
                                List.of(new DataTransformationError(0, TransformationErrorType.FORMAT_ERROR))
                        )
                );
        return new TransformationResult(dataSet, dataRowTransformationErrors);
    }

    @Test
    void testDataProcessingAndBooleanFormats() {
        String csvData =
                """
               yes
               no
               1
               0
               No boolean value
                """.trim();
        FileConfiguration fileConfiguration = TestModelHelper.generateFileConfigurationCsv(false);

        DataConfiguration config = new DataConfiguration();

        config.addColumnConfiguration(
                new ColumnConfiguration(
                        0, "boolean", DataType.BOOLEAN, DataScale.NOMINAL, new ArrayList<>()
                )
        );

        InputStream stream = new ByteArrayInputStream(csvData.getBytes(StandardCharsets.UTF_8));
        TransformationResult actualResult = assertDoesNotThrow(
                () -> csvProcessor.read(stream, fileConfiguration, config));
        TransformationResult expectedResult = testDataProcessingAndBooleanFormats_expectedResult();

        assertEquals(actualResult, expectedResult);
    }

    private TransformationResult testDataProcessingAndBooleanFormats_expectedResult() {
        List<DataRow> dataRows =
                List.of(
                        new DataRow(List.of(
                                new BooleanData(true)
                        )),
                        new DataRow(List.of(
                                new BooleanData(false)
                        )),
                        new DataRow(List.of(
                                new BooleanData(true)
                        )),
                        new DataRow(List.of(
                                new BooleanData(false)
                        ))
                );

        DataConfiguration dataConfiguration = new DataConfiguration();

        dataConfiguration.setConfigurations(List.of(
                new ColumnConfiguration(0, "boolean", DataType.BOOLEAN, DataScale.NOMINAL, List.of())
        ));

        DataSet dataSet = new DataSet(dataRows, dataConfiguration);

        List<DataRowTransformationError> dataRowTransformationErrors =
                List.of(
                        new DataRowTransformationError(
                                4,
                                List.of("No boolean value"),
                                List.of(new DataTransformationError(0, TransformationErrorType.FORMAT_ERROR))
                        )
                );
        return new TransformationResult(dataSet, dataRowTransformationErrors);
    }

    @Test
    void testDataProcessingAndFloatFormat() {
        String csvData =
                """
               1.23
               3.242
               4.534
               5.7664
               No float value
                """.trim();
        FileConfiguration fileConfiguration = TestModelHelper.generateFileConfigurationCsv(false);

        DataConfiguration config = new DataConfiguration();

        config.addColumnConfiguration(
                new ColumnConfiguration(
                        0, "float", DataType.DECIMAL, DataScale.RATIO, new ArrayList<>()
                )
        );

        InputStream stream = new ByteArrayInputStream(csvData.getBytes(StandardCharsets.UTF_8));
        TransformationResult actualResult = assertDoesNotThrow(
                () -> csvProcessor.read(stream, fileConfiguration, config));
        TransformationResult expectedResult = testDataProcessingAndFloatFormat_expectedResult();

        assertEquals(actualResult, expectedResult);
    }

    private TransformationResult testDataProcessingAndFloatFormat_expectedResult() {
        List<DataRow> dataRows =
                List.of(
                        new DataRow(List.of(
                                new DecimalData(1.23f)
                        )),
                        new DataRow(List.of(
                                new DecimalData(3.242f)
                        )),
                        new DataRow(List.of(
                                new DecimalData(4.534f)
                        )),
                        new DataRow(List.of(
                                new DecimalData(5.7664f)
                        ))
                );

        DataConfiguration dataConfiguration = new DataConfiguration();

        dataConfiguration.setConfigurations(List.of(
                new ColumnConfiguration(0, "float", DataType.DECIMAL, DataScale.RATIO, List.of())
        ));

        DataSet dataSet = new DataSet(dataRows, dataConfiguration);

        List<DataRowTransformationError> dataRowTransformationErrors =
                List.of(
                        new DataRowTransformationError(
                                4,
                                List.of("No float value"),
                                List.of(new DataTransformationError(0, TransformationErrorType.FORMAT_ERROR))
                        )
                );
        return new TransformationResult(dataSet, dataRowTransformationErrors);
    }

    @Test
    void testDataProcessingAndFloatRange() {
        String csvData =
                """
               0.9999
               1.0
               1.3
               1.5
               1.500001
                """.trim();
        FileConfiguration fileConfiguration = TestModelHelper.generateFileConfigurationCsv(false);

        RangeConfiguration rangeConfiguration = new RangeConfiguration(new DecimalData(1f), new DecimalData(1.5f));

        DataConfiguration config = new DataConfiguration();
        config.addColumnConfiguration(
                new ColumnConfiguration(
                        0, "decimal", DataType.DECIMAL, DataScale.RATIO, List.of(rangeConfiguration)
                )
        );

        InputStream stream = new ByteArrayInputStream(csvData.getBytes(StandardCharsets.UTF_8));
        TransformationResult actualResult = csvProcessor.read(stream, fileConfiguration, config);
        TransformationResult expectedResult = testDataProcessingAndFloatRange_expectedResult();

        assertEquals(actualResult, expectedResult);
    }

    private TransformationResult testDataProcessingAndFloatRange_expectedResult() {
        List<DataRow> dataRows = List.of(
                new DataRow(List.of(new DecimalData(1.0f))),
                new DataRow(List.of(new DecimalData(1.3f))),
                new DataRow(List.of(new DecimalData(1.5f)))
        );

        RangeConfiguration rangeConfiguration = new RangeConfiguration(new DecimalData(1f), new DecimalData(1.5f));

        DataConfiguration dataConfiguration = new DataConfiguration();
        dataConfiguration.addColumnConfiguration(
                new ColumnConfiguration(
                        0, "decimal", DataType.DECIMAL, DataScale.RATIO, List.of(rangeConfiguration)
                )
        );

        DataSet dataSet = new DataSet(dataRows, dataConfiguration);

        List<DataRowTransformationError> dataRowTransformationErrors =
                List.of(
                        new DataRowTransformationError(
                                0,
                                List.of("0.9999"),
                                List.of(new DataTransformationError(0, TransformationErrorType.VALUE_NOT_IN_RANGE))
                        ),
                        new DataRowTransformationError(
                                4,
                                List.of("1.500001"),
                                List.of(new DataTransformationError(0, TransformationErrorType.VALUE_NOT_IN_RANGE))
                        )
                );
        return new TransformationResult(dataSet, dataRowTransformationErrors);
    }

    @Test
    void testDataProcessingAndIntegerFormat() {
        String csvData =
                """
               1
               2
               3
               4
               No int value
                """.trim();
        FileConfiguration fileConfiguration = TestModelHelper.generateFileConfigurationCsv(false);

        DataConfiguration config = new DataConfiguration();

        config.addColumnConfiguration(
                new ColumnConfiguration(
                        0, "int", DataType.INTEGER, DataScale.INTERVAL, new ArrayList<>()
                )
        );

        InputStream stream = new ByteArrayInputStream(csvData.getBytes(StandardCharsets.UTF_8));
        TransformationResult actualResult = assertDoesNotThrow(
                () -> csvProcessor.read(stream, fileConfiguration, config));
        TransformationResult expectedResult = testDataProcessingAndIntegerFormat_expectedResult();

        assertEquals(actualResult, expectedResult);
    }

    private TransformationResult testDataProcessingAndIntegerFormat_expectedResult() {
        List<DataRow> dataRows =
                List.of(
                        new DataRow(List.of(
                                new IntegerData(1)
                        )),
                        new DataRow(List.of(
                                new IntegerData(2)
                        )),
                        new DataRow(List.of(
                                new IntegerData(3)
                        )),
                        new DataRow(List.of(
                                new IntegerData(4)
                        ))
                );

        DataConfiguration dataConfiguration = new DataConfiguration();

        dataConfiguration.setConfigurations(List.of(
                new ColumnConfiguration(0, "int", DataType.INTEGER, DataScale.INTERVAL, List.of())
        ));

        DataSet dataSet = new DataSet(dataRows, dataConfiguration);

        List<DataRowTransformationError> dataRowTransformationErrors =
                List.of(
                        new DataRowTransformationError(
                                4,
                                List.of("No int value"),
                                List.of(new DataTransformationError(0, TransformationErrorType.FORMAT_ERROR))
                        )
                );
        return new TransformationResult(dataSet, dataRowTransformationErrors);
    }

    @Test
    void testDataProcessingAndIntegerRange() {
        String csvData =
                """
                1
                2
                3
                4
                5
                """.trim();
        FileConfiguration fileConfiguration = TestModelHelper.generateFileConfigurationCsv(false);

        RangeConfiguration rangeConfiguration = new RangeConfiguration(new IntegerData(2), new IntegerData(4));

        DataConfiguration config = new DataConfiguration();
        config.addColumnConfiguration(
                new ColumnConfiguration(
                        0, "integer", DataType.INTEGER, DataScale.INTERVAL, List.of(rangeConfiguration)
                )
        );

        InputStream stream = new ByteArrayInputStream(csvData.getBytes(StandardCharsets.UTF_8));
        TransformationResult actualResult = csvProcessor.read(stream, fileConfiguration, config);
        TransformationResult expectedResult = testDataProcessingAndIntegerRange_expectedResult();

        assertEquals(actualResult, expectedResult);
    }

    private TransformationResult testDataProcessingAndIntegerRange_expectedResult() {
        List<DataRow> dataRows = List.of(
                new DataRow(List.of(new IntegerData(2))),
                new DataRow(List.of(new IntegerData(3))),
                new DataRow(List.of(new IntegerData(4)))
        );

        RangeConfiguration rangeConfiguration = new RangeConfiguration(new IntegerData(2), new IntegerData(4));

        DataConfiguration dataConfiguration = new DataConfiguration();
        dataConfiguration.addColumnConfiguration(
                new ColumnConfiguration(
                        0, "integer", DataType.INTEGER, DataScale.INTERVAL, List.of(rangeConfiguration)
                )
        );

        DataSet dataSet = new DataSet(dataRows, dataConfiguration);

        List<DataRowTransformationError> dataRowTransformationErrors =
                List.of(
                        new DataRowTransformationError(
                                0,
                                List.of("1"),
                                List.of(new DataTransformationError(0, TransformationErrorType.VALUE_NOT_IN_RANGE))
                        ),
                        new DataRowTransformationError(
                                4,
                                List.of("5"),
                                List.of(new DataTransformationError(0, TransformationErrorType.VALUE_NOT_IN_RANGE))
                        )
                );
        return new TransformationResult(dataSet, dataRowTransformationErrors);
    }
}<|MERGE_RESOLUTION|>--- conflicted
+++ resolved
@@ -163,11 +163,7 @@
 
         config.addColumnConfiguration(
                 new ColumnConfiguration(
-<<<<<<< HEAD
-                        0, "date", DataType.DATE, DataScale.INTERVAL, List.of(dateFormatConfiguration)
-=======
                         0, "date", DataType.DATE, DataScale.DATE, List.of(dateFormatConfiguration)
->>>>>>> 5051afc5
                 )
         );
 
@@ -201,11 +197,7 @@
 
         DataConfiguration dataConfiguration = new DataConfiguration();
         dataConfiguration.setConfigurations(List.of(
-<<<<<<< HEAD
-                new ColumnConfiguration(0, "date", DataType.DATE, DataScale.INTERVAL, List.of(dateFormatConfiguration))
-=======
                 new ColumnConfiguration(0, "date", DataType.DATE, DataScale.DATE, List.of(dateFormatConfiguration))
->>>>>>> 5051afc5
         ));
 
         DataSet dataSet = new DataSet(dataRows, dataConfiguration);
@@ -306,11 +298,7 @@
 
         config.addColumnConfiguration(
                 new ColumnConfiguration(
-<<<<<<< HEAD
-                        0, "date-time", DataType.DATE_TIME, DataScale.INTERVAL, List.of(dateTimeFormatConfiguration)
-=======
                         0, "date-time", DataType.DATE_TIME, DataScale.DATE, List.of(dateTimeFormatConfiguration)
->>>>>>> 5051afc5
                 )
         );
 
@@ -344,11 +332,7 @@
 
         DataConfiguration dataConfiguration = new DataConfiguration();
         dataConfiguration.setConfigurations(List.of(
-<<<<<<< HEAD
-                new ColumnConfiguration(0, "date-time", DataType.DATE_TIME, DataScale.INTERVAL, List.of(dateTimeFormatConfiguration))
-=======
                 new ColumnConfiguration(0, "date-time", DataType.DATE_TIME, DataScale.DATE, List.of(dateTimeFormatConfiguration))
->>>>>>> 5051afc5
         ));
 
         DataSet dataSet = new DataSet(dataRows, dataConfiguration);
