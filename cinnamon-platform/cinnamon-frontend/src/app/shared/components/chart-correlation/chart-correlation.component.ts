--- conflicted
+++ resolved
@@ -35,11 +35,7 @@
         const chartName = this.createChartName("Correlation", this.data, this.columnConfiguration, dataSetLabels);
 
         return {
-<<<<<<< HEAD
-            ...this.graphOptions(this.simple, this.showMargins),
-=======
-            ...this.graphOptions(this.simple, chartName),
->>>>>>> 7374ed0d
+            ...this.graphOptions(this.simple, chartName, this.showMargins),
             tooltip: {
                 // @ts-ignore
                 valueFormatter: (value) => {
