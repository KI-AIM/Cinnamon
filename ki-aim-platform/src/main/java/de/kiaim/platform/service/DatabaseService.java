--- conflicted
+++ resolved
@@ -812,7 +812,6 @@
 		return dataSetEntity;
 	}
 
-<<<<<<< HEAD
 	private void checkFile(final ProjectEntity project, final DataConfiguration dataConfiguration
 	) throws BadStateException, BadDataConfigurationException {
 		final FileEntity file = project.getOriginalData().getFile();
@@ -829,12 +828,8 @@
 		}
 	}
 
-	private void storeDataSet(final DataSet dataSet,
-	                          final DataSetEntity dataSetEntity) throws InternalDataSetPersistenceException {
-=======
 	private void storeDataSet(final DataSet dataSet, final DataSetEntity dataSetEntity)
 			throws BadDataConfigurationException, InternalDataSetPersistenceException {
->>>>>>> 7ef6c700
 		final String tableName = getTableName(dataSetEntity.getId());
 
 		// Create table
