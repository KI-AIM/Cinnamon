import { Component, ElementRef, TemplateRef, ViewChild } from "@angular/core";
import { Steps } from "src/app/core/enums/steps";
import { StateManagementService } from "src/app/core/services/state-management.service";
import { TitleService } from "src/app/core/services/title-service.service";
import { DataService } from "src/app/shared/services/data.service";
import { plainToClass } from "class-transformer";
import { DataConfiguration } from "../../../../shared/model/data-configuration";
import { DataConfigurationService } from "src/app/shared/services/data-configuration.service";
import { Router } from "@angular/router";
import { NgbModal } from "@ng-bootstrap/ng-bootstrap";
import { FileService } from "../../services/file.service";
import { MatDialog } from "@angular/material/dialog";
import { InformationDialogComponent } from "src/app/shared/components/information-dialog/information-dialog.component";
import { FileConfiguration } from "src/app/shared/model/file-configuration";
import { Delimiter, LineEnding, QuoteChar } from "src/app/shared/model/csv-file-configuration";
import { LoadingService } from "src/app/shared/services/loading.service";
import { ConfigurationService } from "../../../../shared/services/configuration.service";
import { ErrorMessageService } from "src/app/shared/services/error-message.service";
import { ImportPipeData } from "src/app/shared/model/import-pipe-data";

@Component({
	selector: "app-upload-file",
	templateUrl: "./upload-file.component.html",
	styleUrls: ["./upload-file.component.less"],
})
export class UploadFileComponent {
	Steps = Steps;
    private configurationFile: File | null;
	protected dataFile: File | null;
	public fileConfiguration: FileConfiguration;

	@ViewChild("uploadErrorModal") errorModal: TemplateRef<NgbModal>;
	@ViewChild("fileForm") fileInput: ElementRef;

    public lineEndings = Object.values(LineEnding);
    public lineEndingLabels: Record<LineEnding, string> = {
        [LineEnding.CR]: "CR (\\r)",
        [LineEnding.CRLF]: "CRLF (\\r\\n)",
        [LineEnding.LF]: "LF (\\n)",
    };

    public delimiters = Object.values(Delimiter);
    public delimiterLabels: Record<Delimiter, string> = {
        [Delimiter.COMMA]: "Comma (,)",
        [Delimiter.SEMICOLON]: "Semicolon (;)",
    };

	public quoteChars = Object.values(QuoteChar);
	public quoteCharLabels: Record<QuoteChar, string> = {
		[QuoteChar.DOUBLE_QUOTE]: "Double Quote (\")",
		[QuoteChar.SINGLE_QUOTE]: "Single Quote (')",
	};

	public currentFileType = "";

	constructor(
		private titleService: TitleService,
		public stateManagement: StateManagementService,
		private dataService: DataService,
		public dataConfigurationService: DataConfigurationService,
		private router: Router,
		private modalService: NgbModal,
		private fileService: FileService,
		public dialog: MatDialog,
		public loadingService: LoadingService,
        private configurationService: ConfigurationService,
		private errorMessageService: ErrorMessageService,
	) {
		this.titleService.setPageTitle("Upload data");
		this.fileConfiguration = fileService.getFileConfiguration();
	}

	onFileInput(event: Event) {
		const files = (event.target as HTMLInputElement)?.files;

		if (files) {
<<<<<<< HEAD
			this.file = files[0];
			this.currentFileType = this.getFileExtension(files[0]);
		}
	}

	private getFileExtension(file: File): string {
		var fileExtension = file.name.split(".").pop();
		if (fileExtension != undefined) {
			return fileExtension;
		} else {
			return "csv";
		}
	}

	uploadFile() {
		this.loadingService.setLoadingStatus(true);

		if (this.file) {
			this.fileService.setFile(this.file);

			this.setFileType(this.file);

			this.fileService.setFileConfiguration(this.fileConfiguration)
=======
			this.dataFile = files[0];
		}
	}

    onDataConfigurationFileInput(event: Event) {
        const files = (event.target as HTMLInputElement)?.files;

        if (files) {
            this.configurationFile = files[0];
        }
    }

	uploadFile() {
		this.loadingService.setLoadingStatus(true);

        if (!this.dataFile) {
            return;
        }

        this.fileService.setFile(this.dataFile);
        this.fileService.setFileConfiguration(this.fileConfiguration)

        if (this.configurationFile == null) {
            // Estimate data configuration based on the data set
            this.dataService.estimateData(this.dataFile, this.fileService.getFileConfiguration()).subscribe({
                next: (d) => this.handleUpload(d),
                error: (e) => this.handleError("Failed to estimate the data types" + this.errorMessageService.convertResponseToMessage(e)),
            });
        } else {
            // Use data configuration from the selected file
            this.configurationService.uploadAllConfigurations(this.configurationFile, null).subscribe(result => {
                this.handleConfigurationUpload(result);
            });
        }
>>>>>>> 2a5ca402

	}

<<<<<<< HEAD
	setFileType(file: File) {
		switch (this.getFileExtension(file)) {
			case "csv":
				this.fileConfiguration.fileType = FileType.CSV;
				break;
			case "xlsx":
				this.fileConfiguration.fileType = FileType.XLSX;
				break;
		}
	}
=======
    /**
     * Handles the result of the configuration upload.
     * Redirects to the next step if the upload was successful, handles the errors otherwise.
     * @param result The result.
     */
    private handleConfigurationUpload(result: ImportPipeData[] | null) {
        let hasError = false;
        let errorMessage = "";

        if (result === null) {
            errorMessage = "An unexpected error occurred!";
            hasError = true;
        } else {
            for (const importData of result) {
                if (importData.error !== null) {
                    hasError = true;
                    errorMessage += "Errors for '" + importData.name + "':" + this.errorMessageService.convertResponseToMessage(importData.error);
                }
            }
        }

        if (hasError) {
            this.handleError("Failed to import the configurations<br>" + errorMessage);
        } else {
            this.navigateToNextStep();
        }
    }
>>>>>>> 2a5ca402

    openDialog(templateRef: TemplateRef<any>) {
        this.dialog.open(templateRef, {
            width: '60%'
        });
    }

	private handleUpload(data: Object) {
<<<<<<< HEAD
		this.loadingService.setLoadingStatus(false);
=======
>>>>>>> 2a5ca402
		this.dataConfigurationService.setDataConfiguration(
			plainToClass(DataConfiguration, data)
		);
		this.navigateToNextStep();
	}

	private navigateToNextStep() {
		this.loadingService.setLoadingStatus(false);
		this.router.navigateByUrl("/dataConfiguration");
		this.stateManagement.addCompletedStep(Steps.UPLOAD);
	}

<<<<<<< HEAD
	private handleError(error: HttpErrorResponse) {
=======
	private handleError(error: string) {
>>>>>>> 2a5ca402
		this.loadingService.setLoadingStatus(false);
		this.showErrorDialog(error);
	}

	private showErrorDialog(error: string) {
		this.dialog.open(InformationDialogComponent, {
			data: {
				title: "An error occurred",
				content: error,
			}
		});
	}

	closeErrorModal() {
		this.modalService.dismissAll();
		this.fileInput.nativeElement.value = "";
	}
}<|MERGE_RESOLUTION|>--- conflicted
+++ resolved
@@ -74,13 +74,12 @@
 		const files = (event.target as HTMLInputElement)?.files;
 
 		if (files) {
-<<<<<<< HEAD
-			this.file = files[0];
+			this.dataFile = files[0];
 			this.currentFileType = this.getFileExtension(files[0]);
 		}
 	}
 
-	private getFileExtension(file: File): string {
+    private getFileExtension(file: File): string {
 		var fileExtension = file.name.split(".").pop();
 		if (fileExtension != undefined) {
 			return fileExtension;
@@ -89,35 +88,21 @@
 		}
 	}
 
+    onDataConfigurationFileInput(event: Event) {
+        const files = (event.target as HTMLInputElement)?.files;
+
+        if (files) {
+            this.configurationFile = files[0];
+        }
+    }
+
 	uploadFile() {
 		this.loadingService.setLoadingStatus(true);
 
-		if (this.file) {
-			this.fileService.setFile(this.file);
-
-			this.setFileType(this.file);
-
-			this.fileService.setFileConfiguration(this.fileConfiguration)
-=======
-			this.dataFile = files[0];
-		}
-	}
-
-    onDataConfigurationFileInput(event: Event) {
-        const files = (event.target as HTMLInputElement)?.files;
-
-        if (files) {
-            this.configurationFile = files[0];
-        }
-    }
-
-	uploadFile() {
-		this.loadingService.setLoadingStatus(true);
-
         if (!this.dataFile) {
             return;
         }
-
+        this.setFileType(this.file);
         this.fileService.setFile(this.dataFile);
         this.fileService.setFileConfiguration(this.fileConfiguration)
 
@@ -133,22 +118,9 @@
                 this.handleConfigurationUpload(result);
             });
         }
->>>>>>> 2a5ca402
-
-	}
-
-<<<<<<< HEAD
-	setFileType(file: File) {
-		switch (this.getFileExtension(file)) {
-			case "csv":
-				this.fileConfiguration.fileType = FileType.CSV;
-				break;
-			case "xlsx":
-				this.fileConfiguration.fileType = FileType.XLSX;
-				break;
-		}
-	}
-=======
+
+	}
+
     /**
      * Handles the result of the configuration upload.
      * Redirects to the next step if the upload was successful, handles the errors otherwise.
@@ -176,7 +148,17 @@
             this.navigateToNextStep();
         }
     }
->>>>>>> 2a5ca402
+
+	setFileType(file: File) {
+		switch (this.getFileExtension(file)) {
+			case "csv":
+				this.fileConfiguration.fileType = FileType.CSV;
+				break;
+			case "xlsx":
+				this.fileConfiguration.fileType = FileType.XLSX;
+				break;
+		}
+	}
 
     openDialog(templateRef: TemplateRef<any>) {
         this.dialog.open(templateRef, {
@@ -185,10 +167,6 @@
     }
 
 	private handleUpload(data: Object) {
-<<<<<<< HEAD
-		this.loadingService.setLoadingStatus(false);
-=======
->>>>>>> 2a5ca402
 		this.dataConfigurationService.setDataConfiguration(
 			plainToClass(DataConfiguration, data)
 		);
@@ -201,11 +179,7 @@
 		this.stateManagement.addCompletedStep(Steps.UPLOAD);
 	}
 
-<<<<<<< HEAD
-	private handleError(error: HttpErrorResponse) {
-=======
 	private handleError(error: string) {
->>>>>>> 2a5ca402
 		this.loadingService.setLoadingStatus(false);
 		this.showErrorDialog(error);
 	}
