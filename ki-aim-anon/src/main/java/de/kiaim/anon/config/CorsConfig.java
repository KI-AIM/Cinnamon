--- conflicted
+++ resolved
@@ -13,11 +13,7 @@
             @Override
             public void addCorsMappings(CorsRegistry registry) {
                 registry.addMapping("/**")
-<<<<<<< HEAD
-                        .allowedOrigins("http://localhost:4200", "http://localhost:8080", "http://localhost:8081")
-=======
                         .allowedOrigins("http://localhost:4200", "http://localhost:8080")
->>>>>>> 38c51232
                         .allowedMethods("GET", "POST", "PUT", "DELETE", "OPTIONS")
                         .allowedHeaders("*")
                         .allowCredentials(true);
