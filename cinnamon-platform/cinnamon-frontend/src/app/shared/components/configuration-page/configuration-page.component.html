--- conflicted
+++ resolved
@@ -1,65 +1,3 @@
-<<<<<<< HEAD
-<ng-container *ngIf="{status: status$ | async, configurationData: configurationData$ | async} as data">
-    <ng-container *ngIf="data.status !== null && data.configurationData !== null">
-        <ng-container *ngIf="data.status.mode === Mode.STANDARD">
-
-            <app-workstep-list confirmLabel="Confirm configuration" [locked]="disabled" [numberSteps]="4" [step]="step"
-                               [invalid]="oneEnabled && !formValid" (confirm)="submit()">
-                <!-- Activation -->
-                <app-workstep-item title="Select steps to execute" [locked]="disabled" [stepIndex]="0"
-                                   [invalid]="!oneEnabled" altConfirm="Skip all steps" [altConfirmAll]="true"
-                                   [altConfirmValid]="!oneEnabled">
-                    <ng-container *ngTemplateOutlet="processActivation"></ng-container>
-                </app-workstep-item>
-
-                <!-- Upload -->
-                <app-workstep-item title="Upload a configuration if available" [locked]="disabled" [stepIndex]="1"
-                                   altConfirm="Continue witout a configuraiton" [invalid]="configFileCache === null"
-                                   (confirm)="uploadCachedConfiguration()">
-                    Upload an existing configuration:
-                    <app-file-upload accept=".yml,.yaml" [disabled]="disabled || !oneEnabled"
-                                     (input)="cacheConfiguration($event)"></app-file-upload>
-                </app-workstep-item>
-
-                <!-- Algorithm Selection -->
-                <app-workstep-item title="Select the algorithm to be executed" [locked]="disabled"
-                                   [stepIndex]="2" [invalid]="selectedAlgorithm == null">
-                    <app-configuration-selection #selection [algorithms]="algorithms" [disabled]="disabled || !oneEnabled"
-                                                 [initialValue]="data.configurationData.selectedAlgorithm"
-                                                 (change)="onSelectionChange($event)">
-                    </app-configuration-selection>
-                </app-workstep-item>
-
-                <!-- Algorithm Configuration -->
-                <app-workstep-item title="Configure the selected algorithm" [locked]="disabled"
-                                   [stepIndex]="3" [invalid]="!formValid">
-                    <div *ngIf="!selectedAlgorithm; else configurationForms" id="placeholder" class="w-100 mt-4">
-                        <div class="ms-auto me-auto" style="width: fit-content">
-                            Please select an algorithm in the previous step first.
-                        </div>
-                    </div>
-                    <ng-template #configurationForms>
-                        <div *ngFor="let item of algorithms" [id]="item">
-                            <ng-container *ngIf="selectedAlgorithm != null && selectedAlgorithm.name === item.name">
-                                <p>{{ item.description }}</p>
-
-                                <app-configuration-form #form [algorithm]="item" [disabled]="disabled || !oneEnabled"
-                                                        (onChange)="onFormChange($event)"
-                                                        [additionalConfigs]="additionalConfigs">
-                                </app-configuration-form>
-                            </ng-container>
-                        </div>
-                    </ng-template>
-                </app-workstep-item>
-
-            </app-workstep-list>
-
-        </ng-container>
-
-        <ng-container *ngIf="data.status.mode === Mode.EXPERT">
-
-            <app-workstep-box header="Process Activation">
-=======
 <ng-container *ngIf="pageData$ | async as data">
     <ng-container *ngIf="data.status.mode === Mode.STANDARD">
 
@@ -69,30 +7,21 @@
             <app-workstep-item title="Select steps to execute" [locked]="data.locked" [stepIndex]="0"
                                [invalid]="!oneEnabled" altConfirm="Skip all steps" [altConfirmAll]="true"
                                [altConfirmValid]="!oneEnabled">
->>>>>>> 86ee2f6c
                 <ng-container *ngTemplateOutlet="processActivation"></ng-container>
             </app-workstep-item>
 
-<<<<<<< HEAD
-            <app-workstep-box header="Configuration Upload">
-=======
             <!-- Upload -->
             <app-workstep-item title="Upload a configuration if available" [locked]="data.locked"
                                [stepIndex]="1" altConfirm="Continue witout a configuraiton"
                                [invalid]="configFileCache === null" (confirm)="uploadCachedConfiguration()">
->>>>>>> 86ee2f6c
                 Upload an existing configuration:
                 <app-file-upload accept=".yml,.yaml" [disabled]="data.locked || !oneEnabled"
                                  (input)="cacheConfiguration($event)"></app-file-upload>
             </app-workstep-item>
 
-<<<<<<< HEAD
-            <app-workstep-box header="Algorithm Selection" [class.d-none]="!hasAlgorithmSelection">
-=======
             <!-- Algorithm Selection -->
             <app-workstep-item title="Select the algorithm to be executed" [locked]="data.locked"
                                [stepIndex]="2" [invalid]="selectedAlgorithm == null">
->>>>>>> 86ee2f6c
                 <app-configuration-selection #selection [algorithms]="algorithms"
                                              [disabled]="data.locked || !oneEnabled"
                                              [initialValue]="data.configurationData.selectedAlgorithm"
@@ -100,13 +29,9 @@
                 </app-configuration-selection>
             </app-workstep-item>
 
-<<<<<<< HEAD
-            <app-workstep-box header="Algorithm Configuration" [invalid]="selectedAlgorithm !== null && !formValid">
-=======
             <!-- Algorithm Configuration -->
             <app-workstep-item title="Configure the selected algorithm" [locked]="data.locked"
                                [stepIndex]="3" [invalid]="!formValid">
->>>>>>> 86ee2f6c
                 <div *ngIf="!selectedAlgorithm; else configurationForms" id="placeholder" class="w-100 mt-4">
                     <div class="ms-auto me-auto" style="width: fit-content">
                         Please select an algorithm in the previous step first.
@@ -127,32 +52,23 @@
                 </ng-template>
             </app-workstep-item>
 
-<<<<<<< HEAD
-            <app-workstep-box header="Confirm your configuration">
-                <button type="submit" mat-raised-button color="primary"
-                        [disabled]="disabled || (oneEnabled && !formValid)" (click)="submit()">
-                    Continue
-                </button>
-            </app-workstep-box>
-=======
         </app-workstep-list>
->>>>>>> 86ee2f6c
 
     </ng-container>
 
     <ng-container *ngIf="data.status.mode === Mode.EXPERT">
 
-        <app-workstep-box title="Process Activation">
+        <app-workstep-box header="Process Activation">
             <ng-container *ngTemplateOutlet="processActivation"></ng-container>
         </app-workstep-box>
 
-        <app-workstep-box title="Configuration Upload">
+        <app-workstep-box header="Configuration Upload">
             Upload an existing configuration:
             <app-file-upload accept=".yml,.yaml" [disabled]="data.locked || !oneEnabled"
                              (input)="uploadConfiguration($event)"></app-file-upload>
         </app-workstep-box>
 
-        <app-workstep-box title="Algorithm Selection" [class.d-none]="!hasAlgorithmSelection">
+        <app-workstep-box header="Algorithm Selection" [class.d-none]="!hasAlgorithmSelection">
             <app-configuration-selection #selection [algorithms]="algorithms"
                                          [initialValue]="data.configurationData.selectedAlgorithm"
                                          [disabled]="data.locked || !oneEnabled"
@@ -160,7 +76,7 @@
             </app-configuration-selection>
         </app-workstep-box>
 
-        <app-workstep-box title="Algorithm Configuration" [invalid]="selectedAlgorithm !== null && !formValid">
+        <app-workstep-box header="Algorithm Configuration" [invalid]="selectedAlgorithm !== null && !formValid">
             <div *ngIf="!selectedAlgorithm; else configurationForms" id="placeholder" class="w-100 mt-4">
                 <div class="ms-auto me-auto" style="width: fit-content">
                     Please select an algorithm
@@ -181,7 +97,7 @@
             </ng-template>
         </app-workstep-box>
 
-        <app-workstep-box title="Confirm your configuration">
+        <app-workstep-box header="Confirm your configuration">
             <button type="submit" mat-raised-button color="primary"
                     [disabled]="data.locked || (oneEnabled && !formValid)" (click)="submit()">
                 Continue
