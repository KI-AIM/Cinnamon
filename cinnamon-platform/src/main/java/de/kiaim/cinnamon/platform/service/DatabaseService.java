package de.kiaim.cinnamon.platform.service;

import com.fasterxml.jackson.core.JsonProcessingException;
import com.fasterxml.jackson.databind.ObjectMapper;
import de.kiaim.cinnamon.model.configuration.data.ColumnConfiguration;
import de.kiaim.cinnamon.model.configuration.data.DataConfiguration;
import de.kiaim.cinnamon.model.data.*;
import de.kiaim.cinnamon.model.enumeration.DataType;
import de.kiaim.cinnamon.platform.exception.*;
import de.kiaim.cinnamon.platform.model.configuration.Job;
import de.kiaim.cinnamon.platform.config.SerializationConfig;
import de.kiaim.cinnamon.platform.model.dto.*;
import de.kiaim.cinnamon.platform.model.entity.*;
import de.kiaim.cinnamon.platform.model.file.FileType;
import de.kiaim.cinnamon.platform.processor.FhirProcessor;
import de.kiaim.cinnamon.platform.repository.DataProcessingRepository;
import de.kiaim.cinnamon.platform.repository.DataSetRepository;
import de.kiaim.cinnamon.platform.repository.DataTransformationErrorRepository;
import de.kiaim.cinnamon.platform.repository.ProjectRepository;
import de.kiaim.cinnamon.platform.helper.DataschemeGenerator;
import de.kiaim.cinnamon.platform.model.DataRowTransformationError;
import de.kiaim.cinnamon.platform.model.DataTransformationError;
import de.kiaim.cinnamon.platform.model.TransformationResult;
import de.kiaim.cinnamon.platform.model.enumeration.HoldOutSelector;
import de.kiaim.cinnamon.platform.model.enumeration.ProcessStatus;
import de.kiaim.cinnamon.platform.model.enumeration.RowSelector;
import de.kiaim.cinnamon.platform.model.file.FileConfiguration;
import de.kiaim.cinnamon.platform.processor.DataProcessor;
import org.slf4j.Logger;
import org.slf4j.LoggerFactory;
import org.springframework.beans.factory.annotation.Autowired;
import org.springframework.jdbc.datasource.DataSourceUtils;
import org.springframework.lang.Nullable;
import org.springframework.stereotype.Service;
import org.springframework.transaction.annotation.Transactional;
import org.springframework.web.multipart.MultipartFile;

import javax.sql.DataSource;
import java.io.ByteArrayInputStream;
import java.io.IOException;
import java.math.BigDecimal;
import java.sql.*;
import java.sql.Date;
import java.time.LocalDate;
import java.time.LocalDateTime;
import java.time.format.DateTimeFormatter;
import java.util.*;
import java.util.function.Predicate;
import java.util.stream.Collectors;
import java.util.stream.IntStream;

@Service
public class DatabaseService {

	private final static Set<ProcessStatus> targetStatus = Set.of(ProcessStatus.SKIPPED, ProcessStatus.FINISHED,
	                                                              ProcessStatus.ERROR, ProcessStatus.CANCELED);

	private final Logger LOGGER = LoggerFactory.getLogger(DatabaseService.class);

	private final Connection connection;
	private final DataProcessingRepository dataProcessingRepository;
	private final DataSetRepository dataSetRepository;
	private final DataTransformationErrorRepository errorRepository;
	private final ProjectRepository projectRepository;

	private final DataschemeGenerator dataschemeGenerator;
	private final ObjectMapper jsonMapper;

	private final DataSetService dataSetService;
	private final DataProcessorService dataProcessorService;
	private final FhirProcessor fhirProcessor;
	private final StepService stepService;

	@Autowired
	public DatabaseService(final DataSource dataSource, final DataProcessingRepository dataProcessingRepository,
	                       final DataTransformationErrorRepository errorRepository,
	                       final SerializationConfig serializationConfig, final DataSetRepository dataSetRepository,
	                       final ProjectRepository projectRepository, final DataschemeGenerator dataschemeGenerator,
	                       final DataSetService dataSetService, final DataProcessorService dataProcessorService,
	                       final FhirProcessor fhirProcessor, final StepService stepService) {
		this.connection = DataSourceUtils.getConnection(dataSource);
		this.dataProcessingRepository = dataProcessingRepository;
		this.errorRepository = errorRepository;
		jsonMapper = serializationConfig.jsonMapper();
		this.dataSetRepository = dataSetRepository;
		this.projectRepository = projectRepository;
		this.dataschemeGenerator = dataschemeGenerator;
		this.dataSetService = dataSetService;
		this.dataProcessorService = dataProcessorService;
		this.fhirProcessor = fhirProcessor;
		this.stepService = stepService;
	}

	/**
	 * Returns the table name for a corresponding DataSet with the given id.
	 *
	 * @param dataSetId ID of the DataSet.
	 * @return Name of the corresponding table.
	 */
	public String getTableName(final long dataSetId) {
		return "dataset_" + String.format("%08d", dataSetId);
	}

	/**
	 * Stores the given file.
	 * If a data set is present and has not been confirmed, the data set will be deleted.
	 *
	 * @param project           The project where the file should be stored.
	 * @param file              The file to be stored.
	 * @param fileConfiguration The file configuration to be stored.
	 * @return General information about the file.
	 * @throws BadDataSetIdException               If the data set has already been confirmed.
	 * @throws BadFileException                    If the file could not be read.
	 * @throws InternalDataSetPersistenceException If the data set could not be deleted.
	 * @throws InternalIOException                 If reading the data failed.
	 * @throws InternalMissingHandlingException    If no processor for the file type of the file could be found.
	 */
	@Transactional
	public FileInformation storeFile(final ProjectEntity project, final MultipartFile file,
	                                 final FileConfiguration fileConfiguration
	) throws BadDataSetIdException, BadFileException, InternalDataSetPersistenceException, InternalIOException, InternalMissingHandlingException {
		deleteDataSetIfNotConfirmedOrThrow(project.getOriginalData().getDataSet());

		dataProcessorService.validateFileOrThrow(file);

		final FileConfigurationEntity fileConfigurationEntity = switch (fileConfiguration.getFileType()) {
			case CSV -> new CsvFileConfigurationEntity(fileConfiguration.getCsvFileConfiguration());
			case FHIR -> new FhirFileConfigurationEntity(fileConfiguration.getFhirFileConfiguration());
			case XLSX -> new XlsxFileConfigurationEntity(fileConfiguration.getXlsxFileConfiguration());
		};

		final FileEntity fileEntity = new FileEntity();
		fileEntity.setName(file.getOriginalFilename());
		fileEntity.setFileConfiguration(fileConfigurationEntity);

		try {
			fileEntity.setFile(file.getBytes());
		} catch (final IOException e) {
			throw new BadFileException(BadFileException.NOT_READABLE, "Could not read file");
		}

		final DataProcessor dataProcessor = dataProcessorService.getDataProcessor(fileConfiguration.getFileType());
		final int numberOfAttributes = dataProcessor.getNumberColumns(new ByteArrayInputStream(fileEntity.getFile()),
		                                                              fileConfigurationEntity);
		fileEntity.setNumberOfAttributes(numberOfAttributes);

		project.getOriginalData().setFile(fileEntity);
		projectRepository.save(project);

		return getFileInformation(project);
	}

	@Transactional
	public FileInformation getFileInformation(final ProjectEntity project) {
		final var fileInformation = new FileInformation();

		final FileEntity file = project.getOriginalData().getFile();
		if (file != null) {
			fileInformation.setName(file.getName());
			fileInformation.setNumberOfAttributes(file.getNumberOfAttributes());
			fileInformation.setType(file.getFileConfiguration().getFileType());
		}

		return fileInformation;
	}

	/**
	 * Stores the DataConfiguration and associates the configuration with the data set for the given step in the given configuration.
	 *
	 * @param dataConfiguration The configuration to be stored.
	 * @param project           The project of the data set the configuration should be associated with.
	 * @throws BadDataConfigurationException       If the data configuration is not valid.
	 * @throws BadDataSetIdException               If the data has already been confirmed.
	 * @throws BadStateException                   If the file for the dataset has not been selected.
	 * @throws InternalDataSetPersistenceException If the data set could not be deleted.
	 * @throws InternalIOException                 If reading the FHIR bundle file from the database failed.
	 */
	@Transactional
	public void storeOriginalDataConfiguration(final DataConfiguration dataConfiguration, final ProjectEntity project)
			throws BadDataConfigurationException, BadDataSetIdException, BadStateException, InternalDataSetPersistenceException, InternalIOException {
		checkFile(project, dataConfiguration);
		deleteDataSetIfNotConfirmedOrThrow(project.getOriginalData().getDataSet());
		doStoreOriginalDataConfiguration(project, dataConfiguration);
	}

	/**
	 * Stores the given TransformationResult as the original data by storing the DataSet,
	 * the DataConfiguration and the transformation errors into the database
	 * and associates them with the given step in the given project.
	 * The table for the DataSet will be generated automatically.
	 * Returns an ID to access the data.
	 *
	 * @param transformationResult The transformation result to be stored.
	 * @param project              The project.
	 * @return The ID of the data set.
	 * @throws BadDataConfigurationException       If the number of attributes do not match with the stored data configuration.
	 * @throws BadDataSetIdException               If the data set is already stored.
	 * @throws BadStateException                   If no file for the original data has been selected.
	 * @throws InternalDataSetPersistenceException If the data set could not be stored.
	 * @throws InternalIOException                 If reading the FHIR bundle file from the database failed.
	 */
	@Transactional
	public Long storeOriginalTransformationResult(final TransformationResult transformationResult,
	                                              ProjectEntity project)
			throws BadDataConfigurationException, BadDataSetIdException, BadStateException, InternalDataSetPersistenceException, InternalIOException {
		final DataSet dataSet = transformationResult.getDataSet();
		final DataConfiguration dataConfiguration = dataSet.getDataConfiguration();

		// Test configuration
		checkFile(project, dataConfiguration);

		// Delete the existing data set
		deleteDataSetIfNotConfirmedOrThrow(project.getOriginalData().getDataSet());

		// Store configuration
		DataSetEntity dataSetEntity = doStoreOriginalDataConfiguration(project, dataSet.getDataConfiguration());

		// Store transformation errors
		convertTransformationErrors(transformationResult, dataSetEntity);

		dataSetEntity = storeDataSet(dataSet, dataSetEntity);
		return dataSetEntity.getId();
	}

	/**
	 * Stores the given TransformationResult by storing the DataSet,
	 * the DataConfiguration and the transformation errors into the database
	 * and associates them with the given process.
	 * The table for the DataSet will be generated automatically.
	 *
	 * @param transformationResult TransformationResult to store.
	 * @param dataProcessingEntity The job that created the data set.
	 * @param processed            The steps that created the data set.
	 * @throws BadDataConfigurationException       If the data configuration is not valid.
	 * @throws BadDataSetIdException               If the data has already been confirmed.
	 * @throws BadStateException                   If the file for the dataset has not been selected.
	 * @throws InternalDataSetPersistenceException If the data set could not be stored due to an internal error.
	 * @throws InternalIOException                 If reading the FHIR bundle file from the database failed.
	 */
	@Transactional
	public void storeTransformationResult(final TransformationResult transformationResult,
	                                      final DataProcessingEntity dataProcessingEntity,
	                                      final List<Job> processed)
			throws BadDataConfigurationException, BadDataSetIdException, BadStateException, InternalDataSetPersistenceException, InternalIOException {
		// Delete the existing data set
		deleteDataSetIfNotConfirmedOrThrow(dataProcessingEntity.getDataSet());

		// Store configuration
		final ProjectEntity project = dataProcessingEntity.getExecutionStep().getPipeline().getProject();
		final DataSet dataSet = transformationResult.getDataSet();
		final DataSetEntity dataSetEntity = doStoreDataConfiguration(project, dataSet.getDataConfiguration(),
		                                                             dataProcessingEntity, processed);

		// Store transformation errors
		convertTransformationErrors(transformationResult, dataSetEntity);

		dataProcessingRepository.save(dataProcessingEntity);

		storeDataSet(dataSet, dataSetEntity);
	}

	/**
	 * Creates the hold-out split for the original data set.
	 * This is only possible if the data is stored and not confirmed.
	 *
	 * @param project           The project.
	 * @param holdOutPercentage The percentage of rows that should be added to the hol-out split. Must be between 0 and 1.
	 * @throws BadStateException                   If the state of the data forbids to create the hold-out split.
	 * @throws BadArgumentException                If the given percentage is invalid.
	 * @throws InternalDataSetPersistenceException If executing the queries failed.
	 */
	@Transactional
	public void createHoldOutSplit(final ProjectEntity project, final float holdOutPercentage)
			throws BadStateException, BadArgumentException, InternalDataSetPersistenceException {
		if (project.getOriginalData().getDataSet() == null || !project.getOriginalData().getDataSet().isStoredData()) {
			throw new BadStateException(BadStateException.NO_DATA_SET,
			                            "Creating the hold-out split requires the original date set to be stored!");
		}

		if (project.getOriginalData().getDataSet().isConfirmedData()) {
			throw new BadStateException(BadStateException.DATE_CONFIRMED,
			                            "Creating the hold-out split cannot be done after the data has been confirmed!");
		}

		if (holdOutPercentage < 0 || holdOutPercentage > 1) {
			throw new BadArgumentException(BadArgumentException.HOLD_OUT_PERCENTAGE,
			                               "Hold out percentage must be between 0 and 1!");
		}

		final String tableName = getTableName(project.getOriginalData().getDataSet().getId());

		// Reset existing hold-out split
		if (project.getOriginalData().isHasHoldOut()) {
			final String resetQuery =
					"""
					UPDATE %s
					SET %s = false;
					""".formatted(tableName, DataschemeGenerator.HOLD_OUT_FLAG_NAME);

			try {
				executeStatement(resetQuery);
			} catch (final SQLException e) {
				throw new InternalDataSetPersistenceException(InternalDataSetPersistenceException.HOLD_OUT,
				                                              "Failed to reset the hold-out split!", e);
			}

			project.getOriginalData().setHasHoldOut(false);
		}

		projectRepository.save(project);

		// Set the seed
		final double seed = project.randomDouble(-1, 1);
		project.getOriginalData().setHoldOutSeed(seed);

		final String seedQuery = "SELECT setseed(%s);".formatted(Double.toString(seed));

		try {
			executeStatement(seedQuery);
		} catch (final SQLException e) {
			throw new InternalDataSetPersistenceException(InternalDataSetPersistenceException.HOLD_OUT,
			                                              "Failed to set the seed!", e);
		}

		// Create new hold-out split
		final String query =
				"""
				WITH selected_rows AS (
				  SELECT ctid
				  FROM %s
				  ORDER BY random()
				  LIMIT (SELECT round(count(*) * %s) FROM %s)
				)
				UPDATE %s
				SET %s = true
				WHERE ctid IN (SELECT ctid FROM selected_rows);
				""".formatted(tableName, Float.toString(holdOutPercentage), tableName, tableName,
				              DataschemeGenerator.HOLD_OUT_FLAG_NAME);

		try {
			executeStatement(query);
		} catch (final SQLException e) {
			throw new InternalDataSetPersistenceException(InternalDataSetPersistenceException.HOLD_OUT,
			                                              "Failed to create the hold-out split!", e);
		}

		project.getOriginalData().setHasHoldOut(true);
		project.getOriginalData().setHoldOutPercentage(holdOutPercentage);
		projectRepository.save(project);
	}

	/**
	 * Stores an arbitrary configuration under the given identifier.
	 * If a configuration with the given name is already present, it will be overwritten.
	 * If the configuration has changed and is used by processes, marks them as outdated.
	 *
	 * @param configName    Identifier for the configuration.
	 * @param url           The URL for starting the process.
	 * @param configuration Configuration to store.
	 * @param project       The project the configuration should be associated with.
	 * @throws BadConfigurationNameException If the configuration name is not defined.
	 * @throws BadStateException             If the process is running or scheduled.
	 */
	@Transactional
	public void storeConfiguration(final String configName, @Nullable final String url,
	                               @Nullable final String configuration, final ProjectEntity project
	) throws BadStateException, BadConfigurationNameException {
		final var configDefinition = stepService.getExternalConfiguration(configName);
		ConfigurationListEntity configurationList = project.addConfigurationList(configDefinition);

		BackgroundProcessConfiguration config;
		if (configurationList.getConfigurations().isEmpty()) {
			config = new BackgroundProcessConfiguration();
			configurationList.getConfigurations().add(config);
			config.setConfigurationIndex(configurationList.getConfigurations().size() - 1);
		} else {
			config = configurationList.getConfigurations().get(0);

			for (final var usage : config.getUsages()) {

				if (usage.getExternalProcessStatus() == ProcessStatus.SCHEDULED ||
				    usage.getExternalProcessStatus() == ProcessStatus.RUNNING) {
					throw new BadStateException(BadStateException.PROCESS_STARTED,
					                            "Process cannot be configured if the it is scheduled or started!");
				}
			}
		}

		if (!Objects.equals(url, config.getProcessUrl()) || !Objects.equals(configuration, config.getConfiguration())) {
			config.setProcessUrl(url);
			config.setConfiguration(configuration);

			for (final BackgroundProcessEntity usage: config.getUsages()) {
				markProcessOutdated(usage);
			}
		}

		projectRepository.save(project);
	}

	/**
	 * Returns the info objects of the data set associated with the given source in the given project.
	 *
	 * @param project       The project
	 * @param dataSetSource Source of the data set.
	 * @return The info object.
	 * @throws BadDataSetIdException                     If no dataset exists.
	 * @throws BadStateException                         If the data set does not exist.
	 *                                                   If the given dataset is not the original one and the project does not have one.
	 * @throws BadStepNameException                      If the source is a job and the job does not exist or does not have a data set.
	 * @throws InternalApplicationConfigurationException If the process is not configured correctly
	 * @throws InternalDataSetPersistenceException       If the internal queries failed.
	 * @throws InternalInvalidStateException             If the application is in an invalid state.
	 * @throws InternalMissingHandlingException          If no handling exists for the selector of the process.
	 */
	public DataSetInfo getInfo(final ProjectEntity project,
	                           final DataSetSource dataSetSource)
			throws BadDataSetIdException, InternalDataSetPersistenceException, BadStepNameException, InternalApplicationConfigurationException, BadStateException, InternalInvalidStateException, InternalMissingHandlingException {
		final DataSetEntity dataSetEntity = dataSetService.getDataSetEntityOrThrow(project, dataSetSource);
		return getInfo(dataSetEntity);
	}

	/**
	 * Returns the info objects of the given dataset.
	 *
	 * @param dataSetEntity The dataset.
	 * @return The info object.
	 * @throws BadStateException                   If the given dataset is not the original one and the project does not have one.
	 * @throws InternalDataSetPersistenceException If the internal queries failed.
	 */
	public DataSetInfo getInfo(
			DataSetEntity dataSetEntity) throws BadStateException, InternalDataSetPersistenceException {
		final OriginalDataEntity originalData = dataSetEntity.getOriginalData();
		final DataConfigurationInfo dataConfigurationInfo = getDataConfigurationInfo(
				dataSetEntity.getDataConfiguration());

		if (!dataSetEntity.isStoredData()) {
			final Integer numberRetainedRows = originalData == null ? 0 : null;
			return new DataSetInfo(0, 0, false, 0.0f, 0, 0, numberRetainedRows, dataConfigurationInfo);
		}

		final int rows = countEntries(dataSetEntity.getId());
		final int invalidRows = countInvalidRows(dataSetEntity.getId());

		boolean hasHoldOutSplit = false;
		float holdOutPercentage = 0.0f;

		int numberHoldOutRows = 0;
		int numberInvalidHoldOutRows = 0;

		Integer numberRetainedRows = null;

		if (originalData != null) {
			hasHoldOutSplit = originalData.isHasHoldOut();
			holdOutPercentage = originalData.getHoldOutPercentage();

			if (hasHoldOutSplit) {
<<<<<<< HEAD
				numberHoldOutRows = countEntries(dataSetEntity.getId(), HoldOutSelector.HOLD_OUT, RowSelector.ALL);
				numberInvalidHoldOutRows = countEntries(dataSetEntity.getId(), HoldOutSelector.HOLD_OUT,
				                                        RowSelector.ERRORS);
=======
				numberHoldOutRows = countEntries(dataSetEntity.getId(), HoldOutSelector.HOLD_OUT, RowSelector.ALL, null);
				numberInvalidHoldOutRows = countEntries(dataSetEntity.getId(), HoldOutSelector.HOLD_OUT, RowSelector.ERRORS, null);
>>>>>>> 7374ed0d
			}
		} else {
			numberRetainedRows = getNumberOfRetainedRows(dataSetEntity);
		}

		return new DataSetInfo(rows, invalidRows, hasHoldOutSplit, holdOutPercentage, numberHoldOutRows,
		                       numberInvalidHoldOutRows, numberRetainedRows, dataConfigurationInfo);
	}

	/**
	 * Exports the configuration of the data set associated with the given project and source.
	 *
	 * @param project       The project of which the configuration should be exported.
	 * @param dataSetSource Source of the data set.
	 * @return The configuration.
	 * @throws BadDataSetIdException                     If no DataConfiguration is associated with the given project.
	 * @throws BadStateException                         If the data set does not exist.
	 * @throws BadStepNameException                      If the source is a job and the job does not exist or does not have a data set.
	 * @throws InternalApplicationConfigurationException If the process is not configured correctly
	 * @throws InternalInvalidStateException             If the application is in an invalid state.
	 * @throws InternalIOException                       If the DataConfiguration could not be deserialized from the stored JSON.
	 * @throws InternalMissingHandlingException          If no handling exists for the selector of the process.
	 */
	@Transactional
	public DataConfiguration exportDataConfiguration(final ProjectEntity project, final DataSetSource dataSetSource)
			throws BadDataSetIdException, InternalIOException, BadStepNameException, InternalApplicationConfigurationException, BadStateException, InternalInvalidStateException, InternalMissingHandlingException {
		final DataSetEntity dataSetEntity = dataSetService.getDataSetEntityOrThrow(project, dataSetSource);
		return getDetachedDataConfiguration(dataSetEntity);
	}

	/**
	 * Exports the data set associated with the given project.
	 *
	 * @param project         The project of which the data set should be exported.
	 * @param holdOutSelector Which hold-out rows should be selected.
	 * @param dataSetSource   Source of the data set.
	 * @return The DataSet.
	 * @throws BadDataSetIdException                     If no DataConfiguration is associated with the given project.
	 * @throws BadStateException                         If the data set does not exist.
	 * @throws BadStepNameException                      If the source is a job and the job does not exist or does not have a data set.
	 * @throws InternalApplicationConfigurationException If the process is not configured correctly
	 * @throws InternalDataSetPersistenceException       If the data set could not be exported due to an internal error.
	 * @throws InternalInvalidStateException             If the application is in an invalid state.
	 * @throws InternalIOException                       If the DataConfiguration could not be deserialized from the stored JSON.
	 * @throws InternalMissingHandlingException          If no handling exists for the selector of the process.
	 */
	@Transactional
	public DataSet exportDataSet(final ProjectEntity project, final HoldOutSelector holdOutSelector,
	                             final DataSetSource dataSetSource)
			throws InternalDataSetPersistenceException, BadDataSetIdException, InternalIOException, BadStepNameException, InternalApplicationConfigurationException, BadStateException, InternalInvalidStateException, InternalMissingHandlingException {
		try {
			return exportDataSet(project, new ArrayList<>(), holdOutSelector, dataSetSource);
		} catch (final BadColumnNameException e) {
			throw new InternalDataSetPersistenceException(InternalDataSetPersistenceException.DATA_SET_EXPORT,
			                                              "Failed to export the dataset due to an error in the column selection!",
			                                              e);
		}
	}

	/**
	 * Exports the data of the given DataSetEntity.
	 *
	 * @param dataSetEntity   The data set entity.
	 * @param holdOutSelector Which hold-out rows should be selected.
	 * @return The data of the data set.
	 * @throws InternalDataSetPersistenceException If the data could not be exported.
	 * @throws InternalIOException                 If the data configuration could not be loaded.
	 */
	@Transactional
	public DataSet exportDataSet(final DataSetEntity dataSetEntity, final HoldOutSelector holdOutSelector)
			throws InternalDataSetPersistenceException, InternalIOException {
		try {
			return exportDataSet(dataSetEntity, new ArrayList<>(), holdOutSelector);
		} catch (final BadColumnNameException e) {
			throw new InternalDataSetPersistenceException(InternalDataSetPersistenceException.DATA_SET_EXPORT,
			                                              "Failed to export the dataset due to an error in the column selection!",
			                                              e);
		}
	}

	/**
	 * Exports the data set associated with the given project and selector.
	 * Returns the columns with the given names in the given order.
	 * If no column names are provided, all columns are exported.
	 *
	 * @param project         The project of which the data set should be exported.
	 * @param columnNames     Names of the columns to export. If empty, all columns will be exported.
	 * @param holdOutSelector Which hold-out rows should be selected.
	 * @param dataSetSource   Source of the data set.
	 * @return The DataSet.
	 * @throws BadColumnNameException                    If the data set does not contain a column with the given names.
	 * @throws BadDataSetIdException                     If no DataConfiguration is associated with the given project.
	 * @throws BadStateException                         If the data set does not exist.
	 * @throws BadStepNameException                      If the source is a job and the job does not exist or does not have a data set.
	 * @throws InternalApplicationConfigurationException If the process is not configured correctly
	 * @throws InternalDataSetPersistenceException       If the data set could not be exported due to an internal error.
	 * @throws InternalIOException                       If the DataConfiguration could not be deserialized from the stored JSON.
	 * @throws InternalInvalidStateException             If the application is in an invalid state.
	 * @throws InternalMissingHandlingException          If no handling exists for the selector of the process.
	 */
	@Transactional
	public DataSet exportDataSet(final ProjectEntity project, final List<String> columnNames,
	                             final HoldOutSelector holdOutSelector, final DataSetSource dataSetSource)
			throws BadColumnNameException, BadDataSetIdException, InternalDataSetPersistenceException, InternalIOException, BadStepNameException, InternalApplicationConfigurationException, BadStateException, InternalInvalidStateException, InternalMissingHandlingException {
		final DataSetEntity dataSetEntity = dataSetService.getDataSetEntityOrThrow(project, dataSetSource);
		return exportDataSet(dataSetEntity, columnNames, holdOutSelector);
	}

	/**
	 * Exports the data of the given DataSetEntity.
	 * Returns the columns with the given names in the given order.
	 * If no column names are provided, all columns are exported.
	 *
	 * @param dataSetEntity   The data set entity.
	 * @param columnNames     Names of the columns to export. If empty, all columns will be exported.
	 * @param holdOutSelector Which hold-out rows should be selected.
	 * @return The DataSet.
	 * @throws BadColumnNameException              If the data set does not contain a column with the given names.
	 * @throws InternalDataSetPersistenceException If the data set could not be exported due to an internal error.
	 * @throws InternalIOException                 If the DataConfiguration could not be deserialized from the stored JSON.
	 */
	@Transactional
	public DataSet exportDataSet(final DataSetEntity dataSetEntity, final List<String> columnNames,
	                             final HoldOutSelector holdOutSelector)
			throws BadColumnNameException, InternalDataSetPersistenceException, InternalIOException {
		return exportDataSet(dataSetEntity, RowSelector.ALL, columnNames, holdOutSelector, false, 0, 0, false);
	}

	/**
	 * Confirms the original data of the given project.
	 * After confirming, the data cannot be overwritten, only be deleted.
	 *
	 * @param project The project.
	 * @throws BadDataSetIdException If no data set exists for the original data.
	 */
	@Transactional
	public void confirmDataSet(final ProjectEntity project) throws BadDataSetIdException {
		final var dataSet = getOriginalDataSetEntity(project);
		if (dataSet.isEmpty() || !dataSet.get().isStoredData()) {
			throw new BadDataSetIdException(BadDataSetIdException.NO_DATA_SET, "The data has not been stored!");
		}
		dataSet.get().setConfirmedData(true);
		projectRepository.save(project);
	}

	/**
	 * Exports the transformation result associated with the given project and source.
	 *
	 * @param project         The project of which the data set should be exported.
	 * @param holdOutSelector Which hold-out rows should be selected.
	 * @param dataSetSource   Source of the data set.
	 * @return The transformation result.
	 * @throws BadDataSetIdException                     If no DataConfiguration is associated with the given project.
	 * @throws BadStateException                         If the data set does not exist.
	 * @throws BadStepNameException                      If the source is a job and the job does not exist or does not have a data set.
	 * @throws InternalApplicationConfigurationException If the process is not configured correctly
	 * @throws InternalDataSetPersistenceException       If the data set could not be exported due to an internal error.
	 * @throws InternalIOException                       If the DataConfiguration could not be deserialized from the stored JSON.
	 * @throws InternalInvalidStateException             If the application is in an invalid state.
	 * @throws InternalMissingHandlingException          If no handling exists for the selector of the process.
	 */
	@Transactional
	public TransformationResult exportTransformationResult(final ProjectEntity project,
	                                                       final HoldOutSelector holdOutSelector,
	                                                       final DataSetSource dataSetSource)
			throws BadDataSetIdException, InternalDataSetPersistenceException, InternalIOException, BadStepNameException, InternalApplicationConfigurationException, BadStateException, InternalInvalidStateException, InternalMissingHandlingException {
		final DataSet dataSet = exportDataSet(project, holdOutSelector, dataSetSource);
		final DataSetEntity dataSetEntity = dataSetService.getDataSetEntityOrThrow(project, dataSetSource);

		final Map<Integer, DataRowTransformationError> rowErrors = new HashMap<>();
		for (final var error : dataSetEntity.getDataTransformationErrors()) {
			if (!rowErrors.containsKey(error.getRowIndex())) {
				rowErrors.put(error.getRowIndex(), new DataRowTransformationError(error.getRowIndex()));
			}
			final var rowError = rowErrors.get(error.getRowIndex());
			rowError.addError(new DataTransformationError(error.getColumnIndex(), error.getErrorType(),
			                                              error.getOriginalValue()));
		}

		return new TransformationResult(dataSet, rowErrors.values().stream().toList());
	}

	/**
	 * Exports a page of the transformation result associated with the given step in the given project.
	 * Starts at the given page number taking the given page size into account.
	 * Returns the columns with the given names in the given order.
	 * If no column names are provided, all columns are exported.
	 * Includes only the rows that macht the given row selector.
	 * Encodes the data as specified in the given LoadDataRequest.
	 *
	 * @param dataSetEntity   The data set to be exported form.
	 * @param rowSelector     Selector specifying which rows should be included.
	 * @param pageNumber      The number of the page to be exported.
	 * @param pageSize        The number of items per page.
	 * @param loadDataRequest Export settings.
	 * @return The page containing the data and meta-data about the page.
	 * @throws BadColumnNameException              If the data set does not contain a column with the given names.
	 * @throws InternalDataSetPersistenceException If the data set could not be exported due to an internal error.
	 * @throws InternalIOException                 If the DataConfiguration could not be deserialized from the stored JSON.
	 */
	@Transactional
	public TransformationResultPage exportTransformationResultPage(final DataSetEntity dataSetEntity,
	                                                               final RowSelector rowSelector,
	                                                               final int pageNumber,
	                                                               final int pageSize,
	                                                               final LoadDataRequest loadDataRequest)
			throws InternalDataSetPersistenceException, BadColumnNameException, InternalIOException {
		final List<String> columnNames = loadDataRequest != null ? loadDataRequest.getColumnNames() : new ArrayList<>();

		var hasHoldOut = dataSetEntity.getOriginalData() != null && dataSetEntity.getOriginalData().isHasHoldOut();
		var calcRowNumbers = rowSelector != RowSelector.ALL ||
		                     (hasHoldOut && loadDataRequest.getHoldOutSelector() != HoldOutSelector.ALL);

		final var startRow = (pageNumber - 1) * pageSize;

		final Map<Integer, Integer> columnIndexMapping = dataSetService.getColumnIndexMapping(
				dataSetEntity.getDataConfiguration(), columnNames);
		final DataSet dataSet = exportDataSet(dataSetEntity, rowSelector, columnNames,
		                                      loadDataRequest.getHoldOutSelector(), true, startRow, pageSize,
		                                      calcRowNumbers);

		final List<Integer> rowNumbers;

		final Set<DataTransformationErrorEntity> errors;
		if (calcRowNumbers) {
			rowNumbers = dataSet.getData().stream().map(a -> (Integer) a.get(a.size() - 1)).toList();
			errors = errorRepository.findByDataSetIdAndRowIndexIn(dataSetEntity.getId(), rowNumbers);
		} else {
			var endRow = startRow + dataSet.getDataRows().size();
			errors = errorRepository.findByDataSetIdAndRowIndexBetween(dataSetEntity.getId(), startRow, endRow - 1);
			rowNumbers = IntStream.range(startRow, endRow)
			                      .boxed()
			                      .collect(java.util.stream.Collectors.toList());
		}

		List<List<Object>> data = dataSetService.encodeDataRows(dataSet, errors, startRow, rowNumbers,
		                                                        columnIndexMapping,
		                                                        loadDataRequest);

		if (calcRowNumbers) {
			data = data.stream().map(a -> a.subList(0, a.size() - 1)).toList();
		}

		final int numberRows = countEntries(dataSetEntity.getId(), loadDataRequest.getHoldOutSelector(), rowSelector,
		                                    columnIndexMapping.keySet());
		final int numberPages = (int) Math.ceil((float) numberRows / pageSize);

		final Map<Integer, DataRowTransformationError> rowErrors = new HashMap<>();
		for (final var error : errors) {
			if (!columnIndexMapping.containsKey(error.getColumnIndex())) {
				continue;
			}

			if (!rowErrors.containsKey(error.getRowIndex())) {
				final int index =
						rowNumbers != null ? rowNumbers.indexOf(error.getRowIndex()) : error.getRowIndex() - startRow;
				rowErrors.put(error.getRowIndex(), new DataRowTransformationError(index));
			}
			final var rowError = rowErrors.get(error.getRowIndex());
			final Integer columnIndex = columnIndexMapping.get(error.getColumnIndex());
			rowError.addError(new DataTransformationError(columnIndex, error.getErrorType(), error.getOriginalValue()));
		}

		final List<DataRowTransformationError> transformationErrors = rowErrors.values().stream().toList();

		return new TransformationResultPage(data, transformationErrors, rowNumbers, pageNumber, pageSize, numberRows,
		                                    numberPages);
	}

	/**
	 * Exports the configuration with the given name
	 *
	 * @param configurationName Name of the configuration to export.
	 * @param project           The project of which the configuration should be exported.
	 * @return The configuration.
	 * @throws BadConfigurationNameException If the project does not have a configuration with the given name.
	 */
	@Transactional
	@Nullable
	public String exportConfiguration(final String configurationName, final ProjectEntity project)
			throws BadConfigurationNameException {
		final var config = stepService.getExternalConfiguration(configurationName);
		final var configList = project.getConfigurationList(config);

		if (configList == null || configList.getConfigurations().isEmpty()) {
			throw new BadConfigurationNameException(BadConfigurationNameException.NO_CONFIGURATION,
			                                        "No configuration in project '" + project.getId() +
			                                        "' for name '" + configurationName + "' found!");
		}

		return configList.getConfigurations().get(0).getConfiguration();
	}

	/**
	 * Removes the file, dataset and transformation errors of the original data associated with the given project
	 * from the database and deletes the corresponding table.
	 *
	 * @param project The project of which the original data set should be deleted.
	 * @throws InternalDataSetPersistenceException If the data set could not be deleted due to an internal error.
	 */
	@Transactional
	public void deleteOriginalData(final ProjectEntity project) throws InternalDataSetPersistenceException {
		project.getOriginalData().setFile(null);
		project.getOriginalData().setHasHoldOut(false);
		project.getOriginalData().setHoldOutPercentage(0.0f);
		project.getOriginalData().setHoldOutSeed(0);

		deleteDataSet(project.getOriginalData().getDataSet());

		projectRepository.save(project);
	}

	/**
	 * Deletes the data, transformation errors and statistics for the given dataset.
	 *
	 * @param dataSet The dataset to delete.
	 * @throws InternalDataSetPersistenceException If the table could not be deleted.
	 */
	@Transactional
	public void deleteDataSet(@Nullable final DataSetEntity dataSet) throws InternalDataSetPersistenceException {
		if (dataSet == null) {
			return;
		}

		// Delete the table and its data
		if (existsTable(dataSet.getId())) {
			try {
				executeStatement("DROP TABLE IF EXISTS " + getTableName(dataSet.getId()) + ";");
			} catch (SQLException e) {
				LOGGER.error("The DataSet could not be deleted!", e);
				throw new InternalDataSetPersistenceException(InternalDataSetPersistenceException.DATA_SET_DELETE,
				                                              "The DataSet could not be deleted!", e);
			}
		}

		dataSet.getDataTransformationErrors().clear();
		dataSet.setStoredData(false);
		dataSet.setConfirmedData(false);
		dataSet.getStatisticsProcess().reset();

		final OriginalDataEntity original = dataSet.getOriginalData();
		if (original != null) {
			original.setHasHoldOut(false);
		}
	}

	/**
	 * Counts the number of rows in the dataset with the given ID.
	 *
	 * @param dataSetId The ID of the dataset.
	 * @return The number of rows in the dataset.
	 * @throws InternalDataSetPersistenceException If the Number could not be retrieved.
	 */
	public int countEntries(final long dataSetId) throws InternalDataSetPersistenceException {
		return countEntries(dataSetId, HoldOutSelector.ALL, RowSelector.ALL, null);
	}

	/**
	 * Counts the number of entries in the dataset that comply with the given selectors.
	 *
	 * @param dataSetId       The ID of the data set.
	 * @param holdOutSelector If hold-out rows should be selected.
	 * @param rowSelector     Selector specifying which rows should be included regarding on the hold-out split.
	 * @param columnIndices   Columns the row selector condition should be applied to.
	 *                        If null, the condition is applied to all columns.
	 * @return The number of entries.
	 * @throws InternalDataSetPersistenceException If the number could not be retrieved.
	 */
<<<<<<< HEAD
	public int countEntries(final long dataSetId, final HoldOutSelector holdOutSelector,
	                        final RowSelector rowSelector) throws InternalDataSetPersistenceException {
=======
	public int countEntries(final long dataSetId, final HoldOutSelector holdOutSelector, final RowSelector rowSelector,
	                        @Nullable final Collection<Integer> columnIndices) throws InternalDataSetPersistenceException {
>>>>>>> 7374ed0d
		String countQuery = "SELECT count(*) FROM " + getTableName(dataSetId) + " as d ";
		countQuery = appendHoldOutCondition(countQuery, holdOutSelector);
		countQuery = appendRowSelectorCondition(countQuery, rowSelector, columnIndices, dataSetId);
		countQuery += ";";

		try (final Statement countStatement = connection.createStatement()) {
			try (ResultSet resultSet = countStatement.executeQuery(countQuery)) {
				resultSet.next();
				return resultSet.getInt(1);
			}
		} catch (SQLException e) {
			throw new InternalDataSetPersistenceException(InternalDataSetPersistenceException.DATA_SET_COUNT,
			                                              "Failed to count rows for dataset with ID '" + dataSetId +
			                                              "'!", e);
		}
	}

	/**
	 * Counts the number of rows with at least one transformation error in the data set with the given ID.
	 *
	 * @param dataSetId The ID of the dataset.
	 * @return The number of invalid rows.
	 */
	public int countInvalidRows(final long dataSetId) {
		return (int) errorRepository.countDistinctRowIndexByDataSetId(dataSetId);
	}

	/**
	 * Checks if a table for the data set with the given ID exists.
	 *
	 * @param dataSetId ID to be checked.
	 * @return True if the table exists, false if not.
	 * @throws InternalDataSetPersistenceException If the SQL statement could not be executed.
	 */
	public boolean existsTable(final long dataSetId) throws InternalDataSetPersistenceException {
		final String existsQuery = "SELECT 1 FROM pg_class WHERE relname = ? AND relkind = 'r'";
		try (final PreparedStatement existTableQuery = connection.prepareStatement(existsQuery)) {
			existTableQuery.setString(1, getTableName(dataSetId));
			try (final ResultSet resultSet = existTableQuery.executeQuery()) {
				return resultSet.next();
			}
		} catch (SQLException e) {
			LOGGER.error("The Configuration could not be stored!", e);
			throw new InternalDataSetPersistenceException(InternalDataSetPersistenceException.TABLE_CHECk,
			                                              "The Configuration could not be stored!", e);
		}
	}

	/**
	 * Executes a query in the database.
	 *
	 * @param query Query to be executed.
	 * @throws SQLException If the query could not be executed successfully.
	 */
	@Transactional
	public void executeStatement(final String query) throws SQLException {
		try (final Statement statement = connection.createStatement()) {
			statement.setQueryTimeout(20);
			statement.execute(query);
		}
	}

	/**
	 * Marks the given process as outdated.
	 * If the process is part of a stage, sets the stage and the following processes to outdated.
	 * The changes are not saved to the database.
	 *
	 * @param process The process to mark as outdated.
	 * @throws BadStateException If the process is running or scheduled.
	 */
	public void markProcessOutdated(final BackgroundProcessEntity process) throws BadStateException {
		if (process.getExternalProcessStatus() == ProcessStatus.RUNNING ||
		    process.getExternalProcessStatus() == ProcessStatus.SCHEDULED) {
			throw new BadStateException(BadStateException.PROCESS_STARTED,
			                            "Process cannot be configured if the it is scheduled or started!");
		}

		if (!targetStatus.contains(process.getExternalProcessStatus())) {
			return;
		}

		process.setExternalProcessStatus(ProcessStatus.OUTDATED);

		if (process instanceof ExternalProcessEntity externalProcessEntity) {
			final ExecutionStepEntity stage = externalProcessEntity.getExecutionStep();

			// Set dependent steps to outdated
			markStageOutdated(stage, process.getJobIndex());

			// Set the following stages as outdated
			final PipelineEntity pipeline = stage.getPipeline();
			for (final ExecutionStepEntity other : pipeline.getStages()) {
				if (other.getStageIndex() > stage.getStageIndex()) {
					markStageOutdated(other, -1);
				}
			}
		}
	}

	/**
	 * Marks the given stage as outdated, starting after the given job index.
	 * Pass a negative index to mark all jobs as outdated.
	 * The changes are not saved to the database.
	 *
	 * @param stage The stage to mark as outdated.
	 * @param startJobIndex Index of the first job to set as outdated.
	 * @throws BadStateException If the stage is running or scheduled.
	 */
	private void markStageOutdated(final ExecutionStepEntity stage, final int startJobIndex) throws BadStateException {
		if (stage.getStatus() == ProcessStatus.RUNNING || stage.getStatus() == ProcessStatus.SCHEDULED) {
			throw new BadStateException(BadStateException.PROCESS_STARTED,
			                            "Process cannot be configured if the it is scheduled or started!");
		}

		if (stage.getStatus() == ProcessStatus.NOT_STARTED) {
			return;
		}

		boolean outdateProcess = false;
		for (final ExternalProcessEntity other : stage.getProcesses()) {
			if (other.getJobIndex() > startJobIndex) {
				// Ignore SKIPPED processes here, as their state can only outdated directly by markProcessOutdated.
				if (targetStatus.contains(other.getExternalProcessStatus())) {
					if (other.getExternalProcessStatus() != ProcessStatus.SKIPPED) {
						other.setExternalProcessStatus(ProcessStatus.OUTDATED);
						outdateProcess = true;
					}
				} else {
					return;
				}
			}
		}

		if ((startJobIndex >= 0 || outdateProcess) && targetStatus.contains(stage.getStatus())) {
			stage.setStatus(ProcessStatus.OUTDATED);
		}
	}

	private Optional<DataSetEntity> getOriginalDataSetEntity(final ProjectEntity project) {
		return Optional.ofNullable(project.getOriginalData().getDataSet());
	}

	private DataSetEntity doStoreOriginalDataConfiguration(ProjectEntity project,
	                                                       final DataConfiguration dataConfiguration) {
		final DataSetEntity dataSetEntity;

		if (project.getOriginalData().getDataSet() == null) {
			dataSetEntity = new DataSetEntity(project.getOriginalData());
		} else {
			dataSetEntity = project.getOriginalData().getDataSet();
		}

		dataSetEntity.setDataConfiguration(dataConfiguration);

		project = projectRepository.save(project);

		return project.getOriginalData().getDataSet();
	}

	private DataSetEntity doStoreDataConfiguration(final ProjectEntity project,
	                                               final DataConfiguration dataConfiguration,
	                                               final DataProcessingEntity dataProcessingEntity,
	                                               final List<Job> processed
	) throws BadDataConfigurationException, BadStateException, InternalIOException {
		checkFile(project, dataConfiguration);

		final DataSetEntity dataSetEntity;

		if (dataProcessingEntity.getDataSet() == null) {
			dataSetEntity = new DataSetEntity(dataProcessingEntity);
		} else {
			dataSetEntity = dataProcessingEntity.getDataSet();
		}

		dataSetEntity.setDataConfiguration(dataConfiguration);
		dataSetEntity.setProcessed(processed);

		return dataSetRepository.save(dataSetEntity);
	}

	private void checkFile(final ProjectEntity project, final DataConfiguration dataConfiguration
	) throws BadStateException, BadDataConfigurationException, InternalIOException {
		final FileEntity file = project.getOriginalData().getFile();
		if (file == null) {
			throw new BadStateException(BadStateException.NO_DATASET_FILE,
			                            "Saving a data configuration requires the file for the dataset to be selected.");
		}

		if (dataConfiguration.getConfigurations().size() != file.getNumberOfAttributes()) {
			throw new BadDataConfigurationException(BadDataConfigurationException.INVALID_NUMBER_OF_ATTRIBUTES,
			                                        "Dataset contains " + file.getNumberOfAttributes() +
			                                        " attributes, but the data configuration " +
			                                        dataConfiguration.getConfigurations().size() + " attributes!");
		}

		// Validate that column names match the paths of the FHIR bundle
		final FileType fileType = file.getFileConfiguration().getFileType();
		if (fileType == FileType.FHIR) {
			final List<String> expectedColumns = fhirProcessor.getAttributeNames(
					new ByteArrayInputStream(file.getFile()), file.getFileConfiguration());

			for (int i = 0; i < file.getNumberOfAttributes(); i++) {
				final String columnName = dataConfiguration.getConfigurations().get(i).getName();
				final String fhirColumnName = expectedColumns.get(i);
				if (!columnName.equals(fhirColumnName)) {
					throw new BadDataConfigurationException(BadDataConfigurationException.FHIR_ATTRIBUTE_MISMATCH,
					                                        "Attribute number " + (i + 1) + " with name '" + columnName +
					                                        "' does not match the column name of the FHIR bundle '" +
					                                        fhirColumnName + "'");
				}
			}
		}
	}

	private DataSetEntity storeDataSet(final DataSet dataSet, final DataSetEntity dataSetEntity)
			throws BadDataConfigurationException, InternalDataSetPersistenceException {
		final String tableName = getTableName(dataSetEntity.getId());

		// Create table
		final String tableQuery = dataschemeGenerator.createSchema(dataSet.getDataConfiguration(), tableName);
		try {
			executeStatement(tableQuery);
		} catch (final SQLException e) {
			LOGGER.error("The Table for the DataSet could not be created!", e);
			throw new InternalDataSetPersistenceException(InternalDataSetPersistenceException.TABLE_CREATE,
			                                              "The Table for the DataSet could not be created!", e);
		}

		// Insert data
		try (final Statement insertStatement = connection.createStatement()) {
			long rowNumber = 0;
			for (final DataRow dataRow : dataSet.getDataRows()) {
				final List<String> stringRow = new ArrayList<>();

				// Add values from the data set
				for (final Data data : dataRow.getData()) {
					stringRow.add(convertDataToString(data));
				}

				// Add initial value for is_hold_out flag
				stringRow.add(Boolean.FALSE.toString());

				// Add row number for row_number
				stringRow.add(String.valueOf(rowNumber));

				String values = String.join(",", stringRow);

				insertStatement.execute("INSERT INTO " + tableName + " VALUES (" + values + ")");

				rowNumber++;
			}
		} catch (SQLException e) {
			try {
				deleteDataSet(dataSetEntity);
			} catch (InternalDataSetPersistenceException ignored) {
			}
			LOGGER.error("The DataSet could not be persisted!", e);
			throw new InternalDataSetPersistenceException(InternalDataSetPersistenceException.DATA_SET_STORE,
			                                              "The DataSet could not be persisted!", e);
		}

		dataSetEntity.setStoredData(true);
		return dataSetRepository.save(dataSetEntity);
	}


	private String convertDataToString(final Data data) throws InternalDataSetPersistenceException {
		if (data.getValue() == null) {
			return "null";
		}

		return switch (data.getDataType()) {
			case BOOLEAN -> data.getValue().toString();
			case DATE -> "'" + data.getValue() + "'";
			case DATE_TIME ->
					"'" + data.asDateTime().format(DateTimeFormatter.ofPattern("yyyy-MM-dd HH:mm:ss.SSSSSS")) + "'";
			case DECIMAL -> data.getValue().toString();
			case INTEGER -> data.getValue().toString();
			case STRING -> "'" + data.getValue().toString().replace("'", "''") + "'";
			case UNDEFINED -> {
				LOGGER.error("Undefined data type can not be persisted!");
				throw new InternalDataSetPersistenceException(InternalDataSetPersistenceException.DATA_TYPE_STORE,
				                                              "Undefined data type can not be persisted!");
			}
		};
	}

	private DataSet exportDataSet(final DataSetEntity dataSetEntity, final RowSelector rowSelector,
	                              List<String> columnNames, final HoldOutSelector holdOutSelector,
	                              final boolean pagination, final int startRow, final int pageSize,
	                              final boolean exportRowIndexColumn)
			throws BadColumnNameException, InternalDataSetPersistenceException, InternalIOException {
		DataConfiguration dataConfiguration = getDetachedDataConfiguration(dataSetEntity);

		List<Integer> columnIndices;

		if (columnNames.isEmpty()) {
			columnNames = dataConfiguration.getColumnNames();
			columnIndices = null;
		} else {
			existColumnsOrThrow(dataConfiguration, columnNames);

			final List<String> finalColumnNames = columnNames;
			columnIndices = dataConfiguration.getConfigurations()
			                                 .stream()
			                                 .filter(it -> finalColumnNames.contains(it.getName()))
			                                 .map(ColumnConfiguration::getIndex)
			                                 .toList();

			dataConfiguration = extractColumns(dataConfiguration, columnNames);
		}

		// Export the data from the database
		final List<DataRow> dataRows = new ArrayList<>();

		try (final Statement exportStatement = connection.createStatement()) {

			final String exportQuery = createSelectQuery(dataSetEntity.getId(), rowSelector, columnNames, columnIndices,
			                                             holdOutSelector, pagination, startRow, pageSize,
			                                             exportRowIndexColumn);

			try (final ResultSet resultSet = exportStatement.executeQuery(exportQuery)) {
				while (resultSet.next()) {
					final List<Data> data = new ArrayList<>();
					for (int columnIndex = 0;
					     columnIndex < dataConfiguration.getConfigurations().size(); ++columnIndex) {
						final ColumnConfiguration columnConfiguration = dataConfiguration.getConfigurations()
						                                                                 .get(columnIndex);
						data.add(convertResultToData(resultSet, columnIndex + 1, columnConfiguration.getType()));
					}

					if (exportRowIndexColumn) {
						data.add(convertResultToData(resultSet, dataConfiguration.getConfigurations().size() + 1,
						                             DataType.INTEGER));
					}
					dataRows.add(new DataRow(data));
				}
			}
		} catch (SQLException e) {
			LOGGER.error("The DataSet could not be exported!", e);
			throw new InternalDataSetPersistenceException(InternalDataSetPersistenceException.DATA_SET_EXPORT,
			                                              "The DataSet could not be exported!", e);
		}

		return new DataSet(dataRows, dataConfiguration);
	}

	private void existColumnsOrThrow(final DataConfiguration dataConfiguration, final List<String> columnNames)
			throws BadColumnNameException {
		final List<String> dataSetColumns = dataConfiguration.getColumnNames();
		final List<String> unknownColumnNames = columnNames.stream()
		                                                   .filter(Predicate.not(dataSetColumns::contains))
		                                                   .toList();

		if (!unknownColumnNames.isEmpty()) {
			throw new BadColumnNameException(BadColumnNameException.NOT_FOUND,
			                                 "Data set does not contain columns with names: '" +
			                                 String.join("', '", unknownColumnNames) + "'");
		}
	}

	private DataConfiguration getDetachedDataConfiguration(
			final DataSetEntity dataSetEntity) throws InternalIOException {
		final String json = dataSetRepository.getDataConfiguration(dataSetEntity.getId());

		try {
			return jsonMapper.readValue(json, DataConfiguration.class);
		} catch (JsonProcessingException e) {
			throw new InternalIOException(InternalIOException.DATA_CONFIGURATION_DESERIALIZATION,
			                              "Failed to export data configuration because of a failed deserialization!",
			                              e);
		}
	}

	private String createSelectQuery(final Long dataSetId, final RowSelector rowSelector,
<<<<<<< HEAD
	                                 final List<String> columnNames,
=======
	                                 final List<String> columnNames, final Collection<Integer> columnIndices,
>>>>>>> 7374ed0d
	                                 final HoldOutSelector holdOutSelector, final boolean pagination,
	                                 final int startRow, final int pageSize, final boolean exportRowIndexColumn) {
		final List<String> quotedColumnNames = columnNames.stream().map(this::quoteColumnName)
		                                                  .collect(Collectors.toCollection(ArrayList::new));
		if (exportRowIndexColumn) {
			quotedColumnNames.add("\"" + DataschemeGenerator.ROW_INDEX_NAME + "\"");
		}

		String query = "SELECT " + String.join(",", quotedColumnNames) + " FROM " + getTableName(dataSetId) + " d";
		query = appendHoldOutCondition(query, holdOutSelector);
		query = appendRowSelectorCondition(query, rowSelector, columnIndices, dataSetId);

		query += " ORDER BY " + DataschemeGenerator.ROW_INDEX_NAME + " ASC";
		if (pagination) {
			query += " LIMIT " + pageSize + " OFFSET " + startRow;
		}
		query += ";";
		return query;
	}

	private Data convertResultToData(final ResultSet resultSet, final int columnIndex,
	                                 final DataType dataType) throws InternalDataSetPersistenceException {

		try {
			switch (dataType) {
				case BOOLEAN -> {
					return new BooleanData((Boolean) resultSet.getObject(columnIndex));
				}
				case DATE_TIME -> {
					final Timestamp timestamp = resultSet.getTimestamp(columnIndex);
					final LocalDateTime localDateTime = timestamp != null ? timestamp.toLocalDateTime() : null;
					return new DateTimeData(localDateTime);
				}
				case DECIMAL -> {
					final BigDecimal bigDecimal = resultSet.getBigDecimal(columnIndex);
					final Float floatValue = bigDecimal != null ? bigDecimal.floatValue() : null;
					return new DecimalData(floatValue);
				}
				case INTEGER -> {
					return new IntegerData((Integer) resultSet.getObject(columnIndex));
				}
				case STRING -> {
					return new StringData(resultSet.getString(columnIndex));
				}
				case DATE -> {
					final Date date = resultSet.getDate(columnIndex);
					final LocalDate localDate = date != null ? date.toLocalDate() : null;
					return new DateData(localDate);
				}
				case UNDEFINED -> {
					LOGGER.error("Undefined data type can not be exported!");
					throw new InternalDataSetPersistenceException(InternalDataSetPersistenceException.DATA_TYPE_EXPORT,
					                                              "Undefined data type can not be exported!");
				}
				default -> throw new IllegalStateException("Unexpected value: " + dataType);
			}
		} catch (SQLException e) {
			try {
				final String errorMessage = "Failed to convert value '" + resultSet.getString(columnIndex)
				                            + "' to the given DataType '" + dataType.name() + "'!";
				LOGGER.error(errorMessage, e);
				throw new InternalDataSetPersistenceException(InternalDataSetPersistenceException.VALUE_CONVERSION,
				                                              errorMessage, e);
			} catch (SQLException ex) {
				LOGGER.error("Failed to convert value to the given DataType '" + dataType.name() + "'!", ex);
				throw new InternalDataSetPersistenceException(InternalDataSetPersistenceException.VALUE_CONVERSION,
				                                              "Failed to convert value to the given DataType '" +
				                                              dataType.name() + "'!", ex);
			}
		}
	}

	private DataConfiguration extractColumns(final DataConfiguration sourceConfiguration,
	                                         final List<String> columnNames) throws BadColumnNameException {
		final DataConfiguration targetConfiguration = new DataConfiguration();

		for (int i = 0; i < columnNames.size(); ++i) {
			final String columnName = columnNames.get(i);

			final ColumnConfiguration columnConfiguration = sourceConfiguration.getColumnConfigurationByColumnName(
					columnName);

			if (columnConfiguration == null) {
				throw new BadColumnNameException(BadColumnNameException.NOT_FOUND,
				                                 "Data set does not contain a column with name: '" + columnName + "'");
			}

			final var updatedColumnConfiguration = new ColumnConfiguration(i,
			                                                               columnName,
			                                                               columnConfiguration.getType(),
			                                                               columnConfiguration.getScale(),
			                                                               columnConfiguration.getConfigurations());
			targetConfiguration.getConfigurations().add(updatedColumnConfiguration);
		}

		return targetConfiguration;
	}

	/**
	 * Checks if the data set for the given step has been confirmed.
	 * Otherwise, deletes the data set if present.
	 *
	 * @param dataSet The data set to be deleted.
	 * @throws BadDataSetIdException               If the data is confirmed.
	 * @throws InternalDataSetPersistenceException If the data set could not be deleted.
	 */
	private void deleteDataSetIfNotConfirmedOrThrow(
			@Nullable final DataSetEntity dataSet
	) throws BadDataSetIdException, InternalDataSetPersistenceException {
		if (dataSet == null) {
			return;
		}

		if (dataSet.isConfirmedData()) {
			throw new BadDataSetIdException(BadDataSetIdException.ALREADY_STORED, "The data has already been confirmed!");
		} else if (dataSet.isStoredData()) {
			deleteDataSet(dataSet);
			projectRepository.save(dataSet.getProject());
		}
	}

	private void convertTransformationErrors(final TransformationResult transformationResult,
	                                         final DataSetEntity dataSet) {
		for (final DataRowTransformationError rowTransformationError : transformationResult.getTransformationErrors()) {
			for (final DataTransformationError transformationError : rowTransformationError.getDataTransformationErrors()) {

				final DataTransformationErrorEntity transformationErrorEntity = new DataTransformationErrorEntity();

				transformationErrorEntity.setRowIndex(rowTransformationError.getIndex());
				transformationErrorEntity.setColumnIndex(transformationError.getIndex());
				transformationErrorEntity.setErrorType(transformationError.getErrorType());
				transformationErrorEntity.setOriginalValue(transformationError.getRawValue());

				dataSet.addDataRowTransformationError(transformationErrorEntity);
			}
		}
	}

	private String appendHoldOutCondition(String query, final HoldOutSelector holdOutSelector) {
		switch (holdOutSelector) {
			case ALL -> {
			}
			case HOLD_OUT -> {
				query = appendWhere(query);
				query += DataschemeGenerator.HOLD_OUT_FLAG_NAME + " = true";
			}
			case NOT_HOLD_OUT -> {
				query = appendWhere(query);
				query += DataschemeGenerator.HOLD_OUT_FLAG_NAME + " = false";
			}
		}

		return query;
	}

	/**
	 * Appends the where condition for filtering by the existence of errors in the given columns.
	 *
	 * @param query         The existing query to be appended.
	 * @param rowSelector   The row selector.
	 * @param columnIndices Indices of the columns which should contain errors. If null, all columns are considered.
	 * @param dataSetId     The ID of the dataset.
	 * @return The appended query.
	 */
	private String appendRowSelectorCondition(String query, final RowSelector rowSelector,
	                                          @Nullable final Collection<Integer> columnIndices, final Long dataSetId) {
		switch (rowSelector) {
			case ALL -> {}
			case VALID -> {
				query = appendWhere(query);
<<<<<<< HEAD
				query += "NOT EXISTS (SELECT 1 FROM data_transformation_error_entity e WHERE e.data_set_id = " +
				         dataSetId + " AND e.row_index = d." + DataschemeGenerator.ROW_INDEX_NAME + ")";
			}
			case ERRORS -> {
				query = appendWhere(query);
				query += "EXISTS (SELECT 1 FROM data_transformation_error_entity e WHERE e.data_set_id = " + dataSetId +
				         " AND e.row_index = d." + DataschemeGenerator.ROW_INDEX_NAME + ")";
=======
				query += "NOT EXISTS ";
				query = appendTransformationErrorCondition(query, columnIndices, dataSetId);
			}
			case ERRORS -> {
				query = appendWhere(query);
				query += "EXISTS ";
				query = appendTransformationErrorCondition(query, columnIndices, dataSetId);
>>>>>>> 7374ed0d
			}
		}

		return query;
	}

	private String appendWhere(final String query) {
		if (query.contains("WHERE")) {
			return query + " AND ";
		} else {
			return query + " WHERE ";
		}
	}

	/**
<<<<<<< HEAD
	 * Returns general information about the given data configuration.
	 *
	 * @param dataConfiguration The data configuration.
	 * @return The information.
	 */
	private DataConfigurationInfo getDataConfigurationInfo(final DataConfiguration dataConfiguration) {
		int numberColumns = 0;
		int numberNumericColumns = 0;
		int numberCategoricalColumns = 0;
		int numberDateColumns = 0;

		for (final ColumnConfiguration columnConfiguration : dataConfiguration.getConfigurations()) {
			numberColumns++;

			switch (columnConfiguration.getScale()) {
				case DATE -> numberDateColumns++;
				case NOMINAL -> numberCategoricalColumns++;
				case ORDINAL, INTERVAL, RATIO -> numberNumericColumns++;
			}
		}

		return new DataConfigurationInfo(numberColumns, numberNumericColumns, numberCategoricalColumns,
		                                 numberDateColumns);
	}

	/**
	 * Counts the number of rows in the given dataset that are retained from the corresponding original dataset.
	 *
	 * @param dataSet The dataset.
	 * @return The number of retained rows.
	 * @throws BadStateException                   If the corresponding project has no original dataset.
	 * @throws InternalDataSetPersistenceException If executing the query failed.
	 */
	private int getNumberOfRetainedRows(
			final DataSetEntity dataSet) throws BadStateException, InternalDataSetPersistenceException {
		final DataSetEntity original = dataSet.getProject().getOriginalData().getDataSet();
		if (original == null) {
			throw new BadStateException(BadStateException.NO_DATA_SET, "No original dataset for comparison available!");
		}

		final String originalTableName = getTableName(original.getId());
		final String otherTableName = getTableName(dataSet.getId());

		final String tableA = "f";
		final String tableB = "s";
		final String joinPart = getJoinStatement(original.getDataConfiguration(), tableA, tableB);

		final String query =
				"""
				WITH original_table_filtered AS (
				    SELECT *, ROW_NUMBER() OVER (ORDER BY %s) - 1 as row_number
				    FROM %s
				    WHERE %s = false
				)
				SELECT COUNT(*) as matching_rows
				FROM original_table_filtered %s
				JOIN %s %s %s
				    AND %s.row_number = %s.%s;
				""".formatted(DataschemeGenerator.ROW_INDEX_NAME, originalTableName,
				              DataschemeGenerator.HOLD_OUT_FLAG_NAME, tableA, otherTableName, tableB, joinPart, tableA,
				              tableB, DataschemeGenerator.ROW_INDEX_NAME);

		try (final Statement countStatement = connection.createStatement()) {
			try (ResultSet resultSet = countStatement.executeQuery(query)) {
				resultSet.next();
				return resultSet.getInt(1);
			}
		} catch (SQLException e) {
			throw new InternalDataSetPersistenceException(InternalDataSetPersistenceException.DATASET_COMPARISON,
			                                              "Failed to compare rows for dataset with ID '" +
			                                              dataSet.getId() + "'!", e);
		}
	}

	/**
	 * Creates the join statements for joining two datasets on all columns of the dataset.
	 *
	 * @param dataConfiguration The data configuration that contains the column names.
	 * @param tableA            Alias for the first table.
	 * @param tableB            Alias for the second table.
	 * @return The join statement.
	 */
	private String getJoinStatement(final DataConfiguration dataConfiguration, final String tableA,
	                                final String tableB) {
		final StringBuilder joinStatement = new StringBuilder();

		String firstColumn = dataConfiguration.getConfigurations().get(0).getName();
		firstColumn = quoteColumnName(firstColumn);
		joinStatement.append(" ON ")
		             .append(tableA).append(".").append(firstColumn)
		             .append(" = ")
		             .append(tableB).append(".").append(firstColumn);

		for (int i = 1; i < dataConfiguration.getConfigurations().size(); ++i) {
			String columnName = dataConfiguration.getConfigurations().get(i).getName();
			columnName = quoteColumnName(columnName);
			joinStatement.append(" AND ")
			             .append(tableA).append(".").append(columnName)
			             .append(" = ")
			             .append(tableB).append(".").append(columnName);
		}

		return joinStatement.toString();
	}

	/**
	 * Puts the given column name to allow reserved keywords.
	 *
	 * @param columnName The column name.
	 * @return The quoted name.
	 */
	final String quoteColumnName(final String columnName) {
		return "\"" + columnName + "\"";
=======
	 * Appends a query checking the existing for transformation errors in the given columns of the dataset with the given ID.
	 *
	 * @param query         The query to be appended.
	 * @param columnIndices Indices of the columns to be considered. If null, all columns are considered.
	 * @param dataSetId     The dataset ID.
	 * @return The appended query.
	 */
	private String appendTransformationErrorCondition(String query, @Nullable final Collection<Integer> columnIndices,
	                                                  final long dataSetId) {
		query += "(SELECT 1 FROM data_transformation_error_entity e WHERE e.data_set_id = " + dataSetId +
		         " AND e.row_index = d." + DataschemeGenerator.ROW_INDEX_NAME;

		if (columnIndices != null) {
			query += " AND e.column_index IN (" +
			         String.join(",", columnIndices.stream().map(Object::toString).toList()) + ")";
		}

		query += ")";

		return query;
>>>>>>> 7374ed0d
	}

}<|MERGE_RESOLUTION|>--- conflicted
+++ resolved
@@ -455,14 +455,8 @@
 			holdOutPercentage = originalData.getHoldOutPercentage();
 
 			if (hasHoldOutSplit) {
-<<<<<<< HEAD
-				numberHoldOutRows = countEntries(dataSetEntity.getId(), HoldOutSelector.HOLD_OUT, RowSelector.ALL);
-				numberInvalidHoldOutRows = countEntries(dataSetEntity.getId(), HoldOutSelector.HOLD_OUT,
-				                                        RowSelector.ERRORS);
-=======
 				numberHoldOutRows = countEntries(dataSetEntity.getId(), HoldOutSelector.HOLD_OUT, RowSelector.ALL, null);
 				numberInvalidHoldOutRows = countEntries(dataSetEntity.getId(), HoldOutSelector.HOLD_OUT, RowSelector.ERRORS, null);
->>>>>>> 7374ed0d
 			}
 		} else {
 			numberRetainedRows = getNumberOfRetainedRows(dataSetEntity);
@@ -831,13 +825,8 @@
 	 * @return The number of entries.
 	 * @throws InternalDataSetPersistenceException If the number could not be retrieved.
 	 */
-<<<<<<< HEAD
-	public int countEntries(final long dataSetId, final HoldOutSelector holdOutSelector,
-	                        final RowSelector rowSelector) throws InternalDataSetPersistenceException {
-=======
 	public int countEntries(final long dataSetId, final HoldOutSelector holdOutSelector, final RowSelector rowSelector,
 	                        @Nullable final Collection<Integer> columnIndices) throws InternalDataSetPersistenceException {
->>>>>>> 7374ed0d
 		String countQuery = "SELECT count(*) FROM " + getTableName(dataSetId) + " as d ";
 		countQuery = appendHoldOutCondition(countQuery, holdOutSelector);
 		countQuery = appendRowSelectorCondition(countQuery, rowSelector, columnIndices, dataSetId);
@@ -1213,11 +1202,7 @@
 	}
 
 	private String createSelectQuery(final Long dataSetId, final RowSelector rowSelector,
-<<<<<<< HEAD
-	                                 final List<String> columnNames,
-=======
 	                                 final List<String> columnNames, final Collection<Integer> columnIndices,
->>>>>>> 7374ed0d
 	                                 final HoldOutSelector holdOutSelector, final boolean pagination,
 	                                 final int startRow, final int pageSize, final boolean exportRowIndexColumn) {
 		final List<String> quotedColumnNames = columnNames.stream().map(this::quoteColumnName)
@@ -1388,15 +1373,6 @@
 			case ALL -> {}
 			case VALID -> {
 				query = appendWhere(query);
-<<<<<<< HEAD
-				query += "NOT EXISTS (SELECT 1 FROM data_transformation_error_entity e WHERE e.data_set_id = " +
-				         dataSetId + " AND e.row_index = d." + DataschemeGenerator.ROW_INDEX_NAME + ")";
-			}
-			case ERRORS -> {
-				query = appendWhere(query);
-				query += "EXISTS (SELECT 1 FROM data_transformation_error_entity e WHERE e.data_set_id = " + dataSetId +
-				         " AND e.row_index = d." + DataschemeGenerator.ROW_INDEX_NAME + ")";
-=======
 				query += "NOT EXISTS ";
 				query = appendTransformationErrorCondition(query, columnIndices, dataSetId);
 			}
@@ -1404,7 +1380,6 @@
 				query = appendWhere(query);
 				query += "EXISTS ";
 				query = appendTransformationErrorCondition(query, columnIndices, dataSetId);
->>>>>>> 7374ed0d
 			}
 		}
 
@@ -1420,7 +1395,6 @@
 	}
 
 	/**
-<<<<<<< HEAD
 	 * Returns general information about the given data configuration.
 	 *
 	 * @param dataConfiguration The data configuration.
@@ -1534,7 +1508,9 @@
 	 */
 	final String quoteColumnName(final String columnName) {
 		return "\"" + columnName + "\"";
-=======
+	}
+
+	/**
 	 * Appends a query checking the existing for transformation errors in the given columns of the dataset with the given ID.
 	 *
 	 * @param query         The query to be appended.
@@ -1555,7 +1531,6 @@
 		query += ")";
 
 		return query;
->>>>>>> 7374ed0d
 	}
 
 }