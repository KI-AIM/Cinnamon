<<<<<<< HEAD
import { Component, Input, OnInit } from '@angular/core';
import { filter, Observable, switchMap, take, timer } from "rxjs";
import { SortDirection } from "src/app/shared/model/metric-table-data";
import { StatisticsSortType } from "src/app/shared/pipes/statistics-sorter.pipe";
import { Statistics } from "../../model/statistics";
=======
import { Component, Input, OnDestroy, OnInit } from '@angular/core';
import {
    catchError,
    distinctUntilKeyChanged,
    filter,
    Observable,
    of,
    ReplaySubject,
    Subject,
    switchMap,
    take,
    takeUntil,
    tap,
    timer
} from "rxjs";
import { StatisticsResponse } from "../../model/statistics";
>>>>>>> db7de132
import { StatisticsService } from "../../services/statistics.service";
import { ErrorHandlingService } from "../../services/error-handling.service";
import { ProcessStatus } from "../../../core/enums/process-status";

@Component({
    selector: 'app-data-inspection',
    templateUrl: './data-inspection.component.html',
    styleUrls: ['./data-inspection.component.less'],
    standalone: false
})
export class DataInspectionComponent implements OnInit, OnDestroy {
    @Input() public sourceDataset: string | null = null;
    @Input() public sourceProcess: string | null = null;
    @Input() public lazy: boolean = false;
    @Input() public mainData: 'real' | 'synthetic' = 'real';
    @Input() public processingSteps: string[] = [];

    protected readonly ProcessStatus = ProcessStatus;

    protected filterText: string;
<<<<<<< HEAD
    protected statisticsSortDirection: SortDirection = 'asc';
    protected statisticsSortType: StatisticsSortType = 'index';
    protected statistics$: Observable<Statistics | null>;
=======
    protected startedCalculation: boolean = false;
    protected statistics$: Observable<StatisticsResponse | null>;

    private statisticsSubject = new Subject<StatisticsResponse>();

    private cancelSubject = new Subject<void>();
    private reloadSubject = new ReplaySubject<void>();
>>>>>>> db7de132

    constructor(
        private readonly  errorHandlingService: ErrorHandlingService,
        private readonly statisticsService: StatisticsService,
    ) {
    }

    ngOnInit(): void {
        // Create the statistics observer
        if (this.sourceDataset !==  null)
        {
            this.reloadSubject.pipe(
                switchMap(() => {
                    return timer(0, 2000).pipe(
                        takeUntil(this.cancelSubject),
                        switchMap(() => this.statisticsService.fetchStatistics(this.sourceDataset!)),
                        distinctUntilKeyChanged('status'),
                        tap(value => this.statisticsSubject.next(value)),
                        filter(data => data.status !== ProcessStatus.RUNNING && data.status !== ProcessStatus.SCHEDULED),
                        take(1),
                        catchError(() => {
                            this.errorHandlingService.addError("Failed to calculate statistics!");
                            this.statisticsSubject.next(new StatisticsResponse(ProcessStatus.ERROR));
                            return of(new StatisticsResponse(ProcessStatus.ERROR));
                        }),
                    );
                }),
            ).subscribe({
                next: () => {
                    this.startedCalculation = false;
                }
            });
            this.statistics$ = this.statisticsSubject.asObservable();

            // Start pipeline
            if (!this.lazy) {
                this.reload();
            }
        } else {
            this.statistics$ = timer(0, 2000).pipe(
                switchMap(() => this.statisticsService.fetchResult()),
                filter(data => data.status === ProcessStatus.FINISHED),
                take(1),
                catchError(() => {
                    this.errorHandlingService.addError("Failed to calculate statistics!");
                    return of(null);
                }),
            );
        }
    }

    ngOnDestroy(): void {
        this.cancel();
    }

    /**
     * Cancels the statistics calculation.
     * @protected
     */
    protected cancel() {
        if (this.sourceDataset !== null && this.startedCalculation) {
            this.statisticsService.cancelStatistics(this.sourceDataset).subscribe({
                next: () => {
                    this.cancelSubject.next();
                    this.startedCalculation = false;
                    this.statisticsSubject.next(new StatisticsResponse(ProcessStatus.CANCELED));
                },
                error: () => {
                    this.startedCalculation = false;
                    this.errorHandlingService.addError("Failed to cancel statistics calculation!");
                }
            });
        }
    }

    /**
     * Reloads the statistics.
     * @protected
     */
    protected reload() {
        this.startedCalculation = true;
        this.reloadSubject.next();
        this.statisticsSubject.next(new StatisticsResponse(ProcessStatus.RUNNING));
    }
}<|MERGE_RESOLUTION|>--- conflicted
+++ resolved
@@ -1,30 +1,22 @@
-<<<<<<< HEAD
-import { Component, Input, OnInit } from '@angular/core';
-import { filter, Observable, switchMap, take, timer } from "rxjs";
-import { SortDirection } from "src/app/shared/model/metric-table-data";
-import { StatisticsSortType } from "src/app/shared/pipes/statistics-sorter.pipe";
-import { Statistics } from "../../model/statistics";
-=======
 import { Component, Input, OnDestroy, OnInit } from '@angular/core';
+import { ProcessStatus } from "@core/enums/process-status";
 import {
     catchError,
     distinctUntilKeyChanged,
     filter,
     Observable,
-    of,
-    ReplaySubject,
-    Subject,
+    of, ReplaySubject, Subject,
     switchMap,
     take,
     takeUntil,
     tap,
     timer
 } from "rxjs";
+import { SortDirection } from "src/app/shared/model/metric-table-data";
+import { StatisticsSortType } from "src/app/shared/pipes/statistics-sorter.pipe";
 import { StatisticsResponse } from "../../model/statistics";
->>>>>>> db7de132
+import { ErrorHandlingService } from "../../services/error-handling.service";
 import { StatisticsService } from "../../services/statistics.service";
-import { ErrorHandlingService } from "../../services/error-handling.service";
-import { ProcessStatus } from "../../../core/enums/process-status";
 
 @Component({
     selector: 'app-data-inspection',
@@ -42,11 +34,9 @@
     protected readonly ProcessStatus = ProcessStatus;
 
     protected filterText: string;
-<<<<<<< HEAD
     protected statisticsSortDirection: SortDirection = 'asc';
     protected statisticsSortType: StatisticsSortType = 'index';
-    protected statistics$: Observable<Statistics | null>;
-=======
+
     protected startedCalculation: boolean = false;
     protected statistics$: Observable<StatisticsResponse | null>;
 
@@ -54,7 +44,6 @@
 
     private cancelSubject = new Subject<void>();
     private reloadSubject = new ReplaySubject<void>();
->>>>>>> db7de132
 
     constructor(
         private readonly  errorHandlingService: ErrorHandlingService,
