--- conflicted
+++ resolved
@@ -335,14 +335,9 @@
 			final MultipartFile file,
 			final FileConfiguration fileConfiguration,
 			final DataConfiguration configuration,
-<<<<<<< HEAD
 			final UserEntity requestUser
-	) throws BadDataSetIdException, BadFileException, InternalDataSetPersistenceException {
+	) throws BadColumnNameException, BadDataSetIdException, BadFileException, InternalDataSetPersistenceException {
 		final UserEntity user = userService.getUserByEmail(requestUser.getEmail());
-=======
-			final UserEntity user
-	) throws BadColumnNameException, BadDataSetIdException, BadFileException, InternalDataSetPersistenceException {
->>>>>>> 5051afc5
 		final Object result;
 		switch (requestType) {
 			case DATA_TYPES -> {
