#Attribute Configuration for the frontend form generation
attribute_configuration:
  display_name: Attribute Anonymization Configuration
  description: Define anonymization settings for each attribute. Each attribute requires a protection strategy and an interval size if applicable. #TODO: better description
  parameters:
    # QUESTION : should this be included in the config file ?
    - name: attribute_name
      ki_aim_injected: true
      type: string
      label: Attribute Name
      description: The name of the dataset attribute to be anonymized.
      default_value: ''
    - name: attribute_data_type
      ki_aim_injected: true
      type: enum
      label: Data Type
      description: The data type of the attribute (e.g., BOOLEAN, DATE, INTEGER, STRING).
      default_value: 'STRING'
      allowed_values: ['BOOLEAN', 'DATE', 'DECIMAL', 'INTEGER', 'STRING', 'DATE_TIME', 'UNDEFINED']
    - name: attribute_data_scale
      ki_aim_injected: true
      type: enum
      label: Data Scale
      description: The data scale of the attribute
      default_value: ''
      allowed_values: ['DATE','NOMINAL','ORDINAL','INTERVAL','RATIO']
    - name: attribute_protection
      ki_aim_injected: false
      type: enum
      label: Attribute Protection
      description: The type of protection applied to the attribute.
      default_value: 'GENERALIZATION'
      allowed_values: ['ATTRIBUTE_DELETION', 'GENERALIZATION', 'MICRO_AGGREGATION', 'DATE_GENERALIZATION', 'VALUE_DELETION', 'MASKING']
    - name: interval_size
      ki_aim_injected: false
      type: mixed
      label: Interval Size
      description: Define the interval size, which depends on the protection and the data scale.
      switch:
        - depends_on: attribute_protection
          conditions:
            - if: 'MASKING' # Interval size values for Masking transformation applied to every type of attribute
              switch:
                - depends_on: attribute_data_scale
                  conditions:
                    - if: [ 'DATE', 'NOMINAL', 'ORDNIAL', 'INTERVAL', 'RATIO' ]
                      condition_content:
                        description: Number of characters removed.
                        interval_size_type: integer
                        default_value: 3
                        min_value: 2
                        max_value: 1000
<<<<<<< HEAD
            - if: DATE_GENERALIZATION #Interval size values for Generalization transformation applied to a DATE attribute
=======
            - if: 'DATE_GENERALIZATION' #Interval size values for Generalization or Micro Aggregation transformation applied to a DATE attribute
>>>>>>> 7a11298a
              switch:
                - depends_on: attribute_data_scale
                  conditions:
                    - if: 'DATE'
                      condition_content:
                        description: Define the granularity for date attributes.
                        interval_size_type: enum
                        default_value: 'year'
                        allowed_values: [ 'week/year', 'month/year', 'quarter/year', 'year', 'decade' ]
            - if: [ 'GENERALIZATION', 'MICRO_AGGREGATION' ]
              switch:
                - depends_on: attribute_data_scale
                  conditions:
                    - if: 'ORDINAL'
                      condition_content:
                        description: Number of categories in the group.
                        interval_size_type: integer
                        default_value: 5
                        min_value: 2
                        max_value: 100 #QUESTION :Or possible_values.length, if feasible
                - depends_on: attribute_data_type
                  conditions:
                    - if: 'INTEGER' #Interval size values for Generalization or Micro Aggregation transformation applied to integer attribute
                      switch:
                        - depends_on: attribute_data_scale
                          conditions:
                            - if: 'INTERVAL'
                              condition_content:
                                description: Integer range for generalization of numeric attributes.
                                interval_size_type: integer
                                default_value: 10
                                min_value: 1
                                max_value: 1000
                    - if: 'DECIMAL' #Interval size values for Generalization or Micro Aggregation transformation applied to a decimal attribute
                      switch:
                        - depends_on: attribute_data_scale
                          conditions:
                            - if: 'RATIO'
                              condition_content:
                                description: Decimal range for generalization of numeric attributes.
                                interval_size_type: float
                                default_value: 0.1
                                min_value: 0.001
                                max_value: 1000.0<|MERGE_RESOLUTION|>--- conflicted
+++ resolved
@@ -50,11 +50,7 @@
                         default_value: 3
                         min_value: 2
                         max_value: 1000
-<<<<<<< HEAD
-            - if: DATE_GENERALIZATION #Interval size values for Generalization transformation applied to a DATE attribute
-=======
             - if: 'DATE_GENERALIZATION' #Interval size values for Generalization or Micro Aggregation transformation applied to a DATE attribute
->>>>>>> 7a11298a
               switch:
                 - depends_on: attribute_data_scale
                   conditions:
