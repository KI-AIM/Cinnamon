import { Injectable } from '@angular/core';
import { AlgorithmService } from "../../../shared/services/algorithm.service";
import { HttpClient } from "@angular/common/http";
import { ConfigurationRegisterData } from "../../../shared/model/configuration-register-data";
import { Steps } from "../../../core/enums/steps";
import { ConfigurationService } from "../../../shared/services/configuration.service";
import { Algorithm } from "../../../shared/model/algorithm";
import { AnonymizationAttributeConfigurationService } from './anonymization-attribute-configuration.service';

interface AnonymizationFormConfig {
    modelConfiguration: any; // Specify the type of `modelConfiguration` as needed.
    [key: string]: any; // This allows the object to have any other properties dynamically.
}

@Injectable({
    providedIn: 'root',
})
export class AnonymizationService extends AlgorithmService {

    private attributeService: AnonymizationAttributeConfigurationService;
    constructor(
        http: HttpClient,
        configurationService: ConfigurationService,
        attributeService: AnonymizationAttributeConfigurationService,
    ) {
        super(http, configurationService);
        this.attributeService = attributeService;
    }

    public override getStepName() {
        return "ANONYMIZATION";
    }

    public override getExecStepName(): string {
        return "EXECUTION";
    }

    public override createConfiguration(arg: AnonymizationFormConfig, selectedAlgorithm: Algorithm): Object {

        return {
<<<<<<< HEAD
            privacyModels: [
                {
                    name: selectedAlgorithm.name,
                    type: selectedAlgorithm.type,
                    version: selectedAlgorithm.version,
                    modelConfiguration: arg["modelConfiguration"]
                },
            ],
            ...this.attributeService.createConfiguration()
         };
    }
    public override readConfiguration(arg: any, configurationName: string): {config: Object, selectedAlgorithm: Algorithm} {
        console.log(arg); 
        this.attributeService.setAttributeConfiguration(arg);
        const selectedAlgorithm = this.getAlgorithmByName(arg["privacyModels"][0]["name"])
        const config = arg["privacyModels"][0];
=======
            anonymization: {
                privacyModels: [
                    {
                        name: selectedAlgorithm.name,
                        type: selectedAlgorithm.type,
                        version: selectedAlgorithm.version,
                        ...arg
                    },
                ],
                ...this.attributeService.createConfiguration()
            }
         };
    }
    public override readConfiguration(arg: any, configurationName: string): {config: Object, selectedAlgorithm: Algorithm} {
        this.attributeService.setAttributeConfiguration(arg[configurationName]);
        const selectedAlgorithm = this.getAlgorithmByName(arg[configurationName]["privacyModels"][0]["name"])
        const config = arg[configurationName]["privacyModels"][0];
>>>>>>> c1f0a8a4
        delete config["name"];
        delete config["type"];
        return {config, selectedAlgorithm};
    }

    public registerConfig() {
        const configReg = new ConfigurationRegisterData();
        configReg.availableAfterStep = Steps.ANONYMIZATION;
        configReg.lockedAfterStep = Steps.EXECUTION;
        configReg.displayName = "Anonymization Configuration";
        configReg.fetchConfig = null;
        // TODO fetch from server, user must be logged in for authentication
        configReg.name = "anonymization";
        configReg.orderNumber = 1;
        configReg.storeConfig = null;
        configReg.getConfigCallback = () => this.getConfig();
        configReg.setConfigCallback = (config) => this.setConfigWait(config);

        this.configurationService.registerConfiguration(configReg);
    }
}<|MERGE_RESOLUTION|>--- conflicted
+++ resolved
@@ -38,24 +38,6 @@
     public override createConfiguration(arg: AnonymizationFormConfig, selectedAlgorithm: Algorithm): Object {
 
         return {
-<<<<<<< HEAD
-            privacyModels: [
-                {
-                    name: selectedAlgorithm.name,
-                    type: selectedAlgorithm.type,
-                    version: selectedAlgorithm.version,
-                    modelConfiguration: arg["modelConfiguration"]
-                },
-            ],
-            ...this.attributeService.createConfiguration()
-         };
-    }
-    public override readConfiguration(arg: any, configurationName: string): {config: Object, selectedAlgorithm: Algorithm} {
-        console.log(arg); 
-        this.attributeService.setAttributeConfiguration(arg);
-        const selectedAlgorithm = this.getAlgorithmByName(arg["privacyModels"][0]["name"])
-        const config = arg["privacyModels"][0];
-=======
             anonymization: {
                 privacyModels: [
                     {
@@ -73,7 +55,6 @@
         this.attributeService.setAttributeConfiguration(arg[configurationName]);
         const selectedAlgorithm = this.getAlgorithmByName(arg[configurationName]["privacyModels"][0]["name"])
         const config = arg[configurationName]["privacyModels"][0];
->>>>>>> c1f0a8a4
         delete config["name"];
         delete config["type"];
         return {config, selectedAlgorithm};
