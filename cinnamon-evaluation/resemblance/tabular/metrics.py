--- conflicted
+++ resolved
@@ -31,11 +31,6 @@
         synthetic_numeric = synthetic.select_dtypes(include=['number'])
     except TypeError as e:
         raise TypeError(f"Error selecting numeric columns: {str(e)}")
-<<<<<<< HEAD
-    
-=======
-
->>>>>>> 88ff0891
     real_cols = set(real_numeric.columns)
     synthetic_cols = set(synthetic_numeric.columns)
 
@@ -60,38 +55,23 @@
         TypeError: If inputs aren't DataFrames or categorical conversion fails
         ValueError: If no categorical columns or mismatched columns
     """
-<<<<<<< HEAD
     if not isinstance(real, pd.DataFrame):
         raise TypeError("Parameter 'real' must be a pandas DataFrame")
     if not isinstance(synthetic, pd.DataFrame):
         raise TypeError("Parameter 'synthetic' must be a pandas DataFrame")
         
-=======
-    if not all(isinstance(df, pd.DataFrame) for df in [real, synthetic]):
-        raise TypeError("Both inputs must be pandas DataFrames")
-
->>>>>>> 88ff0891
     try:
         real_categorical = real.select_dtypes(include=['object'])
         synthetic_categorical = synthetic.select_dtypes(include=['object'])
     except TypeError as e:
         raise TypeError(f"Error selecting categorical columns: {str(e)}")
-<<<<<<< HEAD
     
-=======
-
->>>>>>> 88ff0891
     real_cols = set(real_categorical.columns)
     synthetic_cols = set(synthetic_categorical.columns)
+
     if real_cols != synthetic_cols:
-<<<<<<< HEAD
         raise ValueError(f"Mismatched categorical columns. Real columns: {real_cols}, Synthetic columns: {synthetic_cols}")
     
-=======
-        raise ValueError(
-            f"Mismatched categorical columns. \nReal columns: {real_cols}\nSynthetic columns: {synthetic_cols}")
-
->>>>>>> 88ff0891
     return real_categorical, synthetic_categorical
 
 
