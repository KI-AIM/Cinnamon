--- conflicted
+++ resolved
@@ -75,19 +75,16 @@
         a.click();
     }
 
-<<<<<<< HEAD
-    protected graphOptions(simple: boolean, margins: boolean = true): EChartsCoreOption {
-=======
     /**
      * Creates common chart options for all charts.
      *
      * @param simple If the chart should remove space for the axis.
      * @param name   The name of the cart.
+     * @param margins If the chart should have margins.
      * @return An object containing the ECharts options.
      * @protected
      */
-    protected graphOptions(simple: boolean, name: string): EChartsCoreOption {
->>>>>>> 7374ed0d
+    protected graphOptions(simple: boolean, name: string, margins: boolean = true): EChartsCoreOption {
         return {
             grid: {
                 left: margins ? (simple ? 25 : 70) : 0,
