import { Component } from '@angular/core';
import { TitleService } from 'src/app/core/services/title-service.service';
import { DataConfigurationService } from 'src/app/shared/services/data-configuration.service';
import { DataService } from 'src/app/shared/services/data.service';
import { FileService } from '../../services/file.service';
import { HttpErrorResponse } from '@angular/common/http';
import { Router } from '@angular/router';
import { StateManagementService } from 'src/app/core/services/state-management.service';
import { Steps } from 'src/app/core/enums/steps';
import { plainToClass } from 'class-transformer';
import { TransformationService } from '../../services/transformation.service';
import { TransformationResult } from 'src/app/shared/model/transformation-result';
import { LoadingService } from 'src/app/shared/services/loading.service';

@Component({
    selector: 'app-data-configuration',
    templateUrl: './data-configuration.component.html',
    styleUrls: ['./data-configuration.component.less'],
})
export class DataConfigurationComponent {

    constructor(
        public configuration: DataConfigurationService,
        public dataService: DataService,
        private titleService: TitleService,
        private fileService: FileService,
        private router: Router,
        private stateManagement: StateManagementService,
        private transformationService: TransformationService,
        public loadingService: LoadingService,
    ) {
        this.titleService.setPageTitle("Data configuration");
    }

	ngAfterViewInit() {
        this.setEmptyColumnNames();
    }

    confirmConfiguration() {
<<<<<<< HEAD
        this.dataService.readAndValidateData(this.fileService.getFile(),
            this.fileService.getFileConfiguration(),
            this.configuration.getDataConfiguration()
        ).subscribe({
=======
        this.loadingService.setLoadingStatus(true);

        this.dataService.readAndValidateData(this.fileService.getFile(), this.configuration.getDataConfiguration()).subscribe({
>>>>>>> 3e31ca5f
            next: (d) => this.handleUpload(d),
            error: (e) => this.handleError(e),
        });
    }

    private setEmptyColumnNames() {
        this.configuration.getDataConfiguration().configurations.forEach((column, index) => {
            if (column.name == undefined || column.name == null || column.name == "") {
                column.name = 'column_' + index;
            }
        });
    }

    private handleUpload(data: Object) {
<<<<<<< HEAD
        this.transformationService.setTransformationResult(plainToClass(TransformationResult, data));
=======
        this.loadingService.setLoadingStatus(false);

        this.transformationService.setTransformationResult(plainToClass(TransformationResult, data)); 
>>>>>>> 3e31ca5f
        this.router.navigateByUrl("/dataValidation");
        this.stateManagement.addCompletedStep(Steps.DATA_CONFIG);
    }

    private handleError(error: HttpErrorResponse) {
        this.loadingService.setLoadingStatus(false); 

        //TODO implement me
    }

}<|MERGE_RESOLUTION|>--- conflicted
+++ resolved
@@ -37,16 +37,12 @@
     }
 
     confirmConfiguration() {
-<<<<<<< HEAD
+        this.loadingService.setLoadingStatus(true);
+
         this.dataService.readAndValidateData(this.fileService.getFile(),
             this.fileService.getFileConfiguration(),
             this.configuration.getDataConfiguration()
         ).subscribe({
-=======
-        this.loadingService.setLoadingStatus(true);
-
-        this.dataService.readAndValidateData(this.fileService.getFile(), this.configuration.getDataConfiguration()).subscribe({
->>>>>>> 3e31ca5f
             next: (d) => this.handleUpload(d),
             error: (e) => this.handleError(e),
         });
@@ -61,13 +57,9 @@
     }
 
     private handleUpload(data: Object) {
-<<<<<<< HEAD
         this.transformationService.setTransformationResult(plainToClass(TransformationResult, data));
-=======
         this.loadingService.setLoadingStatus(false);
 
-        this.transformationService.setTransformationResult(plainToClass(TransformationResult, data)); 
->>>>>>> 3e31ca5f
         this.router.navigateByUrl("/dataValidation");
         this.stateManagement.addCompletedStep(Steps.DATA_CONFIG);
     }
